name: Ubuntu CI

on: [push, pull_request]

jobs:
  bionic-ci:
    runs-on: ubuntu-latest
    name: Ubuntu Bionic CI
    steps:
      - name: Checkout
        uses: actions/checkout@v2
      - name: Compile and test
        id: ci
        uses: ignition-tooling/action-ignition-ci@bionic
        with:
          codecov-enabled: true
          doxygen-enabled: true
  focal-ci:
    runs-on: ubuntu-latest
    name: Ubuntu Focal CI
    steps:
      - name: Checkout
        uses: actions/checkout@v2
      - name: Compile and test
        id: ci
        uses: ignition-tooling/action-ignition-ci@focal
<<<<<<< HEAD
        with:
          cpplint-enabled: true
          cppcheck-enabled: true
=======
  jammy-ci:
    runs-on: ubuntu-latest
    name: Ubuntu Jammy CI
    steps:
      - name: Checkout
        uses: actions/checkout@v2
      - name: Compile and test
        id: ci
        uses: ignition-tooling/action-ignition-ci@jammy
>>>>>>> d5155d27
<|MERGE_RESOLUTION|>--- conflicted
+++ resolved
@@ -24,11 +24,9 @@
       - name: Compile and test
         id: ci
         uses: ignition-tooling/action-ignition-ci@focal
-<<<<<<< HEAD
         with:
           cpplint-enabled: true
           cppcheck-enabled: true
-=======
   jammy-ci:
     runs-on: ubuntu-latest
     name: Ubuntu Jammy CI
@@ -37,5 +35,4 @@
         uses: actions/checkout@v2
       - name: Compile and test
         id: ci
-        uses: ignition-tooling/action-ignition-ci@jammy
->>>>>>> d5155d27
+        uses: ignition-tooling/action-ignition-ci@jammy