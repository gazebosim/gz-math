--- conflicted
+++ resolved
@@ -243,14 +243,6 @@
       Quaternion<T> result;
       result.qw = cos(fAngle);
 
-<<<<<<< HEAD
-      /// \brief Set the quaternion from an axis and angle.
-      /// \param[in] _ax X axis
-      /// \param[in] _ay Y axis
-      /// \param[in] _az Z axis
-      /// \param[in] _aa Angle in radians
-      public: void SetFromAxisAngle(T _ax, T _ay, T _az, T _aa)
-=======
       if (std::abs(fSin) >= 1e-3)
       {
         T fCoeff = fSin/fAngle;
@@ -259,7 +251,6 @@
         result.qz = fCoeff*this->qz;
       }
       else
->>>>>>> 0ebc06e8
       {
         result.qx = this->qx;
         result.qy = this->qy;
@@ -277,12 +268,6 @@
       s = T(sqrt(this->qw * this->qw + this->qx * this->qx +
           this->qy * this->qy + this->qz * this->qz));
 
-<<<<<<< HEAD
-      /// \brief Set the quaternion from an axis and angle
-      /// \param[in] _axis Axis
-      /// \param[in] _a Angle in radians
-      public: void SetFromAxisAngle(const Vector3<T> &_axis, T _a)
-=======
       if (equal<T>(s, static_cast<T>(0)))
       {
         this->qw = T(1.0);
@@ -291,7 +276,6 @@
         this->qz = T(0.0);
       }
       else
->>>>>>> 0ebc06e8
       {
         this->qw /= s;
         this->qx /= s;
@@ -307,25 +291,6 @@
       Quaternion<T> result = *this;
       result.Normalize();
       return result;
-    }
-
-<<<<<<< HEAD
-      /// \brief Set the quaternion from Euler angles. The order of operations
-      /// is roll, pitch, yaw around a fixed body frame axis
-      /// (the original frame of the object before rotation is applied).
-      /// Roll is a rotation about x, pitch is about y, yaw is about z.
-      /// \param[in] _vec Euler angles in radians.
-      public: void SetFromEuler(const Vector3<T> &_vec)
-=======
-    /// \brief Set the quaternion from an axis and angle
-    /// \param[in] _ax X axis
-    /// \param[in] _ay Y axis
-    /// \param[in] _az Z axis
-    /// \param[in] _aa Angle in radians
-    /// \deprecated Use SetFromAxisAngle(T, T, T, T)
-    public: void GZ_DEPRECATED(7) Axis(T _ax, T _ay, T _az, T _aa)
-    {
-      this->SetFromAxisAngle(_ax, _ay, _az, _aa);
     }
 
     /// \brief Set the quaternion from an axis and angle.
@@ -340,23 +305,12 @@
       l = _ax * _ax + _ay * _ay + _az * _az;
 
       if (equal<T>(l, static_cast<T>(0)))
->>>>>>> 0ebc06e8
       {
         this->qw = 1;
         this->qx = 0;
         this->qy = 0;
         this->qz = 0;
       }
-<<<<<<< HEAD
-
-      /// \brief Set the quaternion from Euler angles.
-      /// \param[in] _roll Roll angle in radians.
-      /// \param[in] _pitch Pitch angle in radians.
-      /// \param[in] _yaw Yaw angle in radians.
-      public: void SetFromEuler(T _roll, T _pitch, T _yaw)
-      {
-        T phi, the, psi;
-=======
       else
       {
         _aa *= 0.5;
@@ -369,16 +323,6 @@
 
       this->Normalize();
     }
->>>>>>> 0ebc06e8
-
-    /// \brief Set the quaternion from an axis and angle
-    /// \param[in] _axis Axis
-    /// \param[in] _a Angle in radians
-    /// \deprecated Use SetFromAxisAngle(const Vector3<T> &_axis, T _a)
-    public: void GZ_DEPRECATED(7) Axis(const Vector3<T> &_axis, T _a)
-    {
-      this->SetFromAxisAngle(_axis, _a);
-    }
 
     /// \brief Set the quaternion from an axis and angle
     /// \param[in] _axis Axis
@@ -405,31 +349,10 @@
     /// is roll, pitch, yaw around a fixed body frame axis
     /// (the original frame of the object before rotation is applied).
     /// Roll is a rotation about x, pitch is about y, yaw is about z.
-    /// \param[in] _vec Euler angle
-    /// \deprecated Use SetFromEuler(const Vector3<T> &)
-    public: void GZ_DEPRECATED(7) Euler(const Vector3<T> &_vec)
-    {
-      this->SetFromEuler(_vec);
-    }
-
-    /// \brief Set the quaternion from Euler angles. The order of operations
-    /// is roll, pitch, yaw around a fixed body frame axis
-    /// (the original frame of the object before rotation is applied).
-    /// Roll is a rotation about x, pitch is about y, yaw is about z.
     /// \param[in] _vec Euler angles in radians.
     public: void SetFromEuler(const Vector3<T> &_vec)
     {
       this->SetFromEuler(_vec.X(), _vec.Y(), _vec.Z());
-    }
-
-    /// \brief Set the quaternion from Euler angles.
-    /// \param[in] _roll Roll angle (radians).
-    /// \param[in] _pitch Pitch angle (radians).
-    /// \param[in] _yaw Yaw angle (radians).
-    /// \deprecated Use SetFromEuler(T, T, T)
-    public: void GZ_DEPRECATED(7) Euler(T _roll, T _pitch, T _yaw)
-    {
-      this->SetFromEuler(_roll, _pitch, _yaw);
     }
 
     /// \brief Set the quaternion from Euler angles.
@@ -510,13 +433,6 @@
         vec.X(T(atan2(-2 * (copy.qx*copy.qy - copy.qz*copy.qw),
                      squ - sqx + sqy - sqz)));
       }
-<<<<<<< HEAD
-
-      /// \brief Convert this quaternion to an axis and angle.
-      /// \param[out] _axis Rotation axis.
-      /// \param[out] _angle CCW angle in radians.
-      public: void AxisAngle(Vector3<T> &_axis, T &_angle) const
-=======
       else
       {
         // Roll
@@ -572,15 +488,6 @@
       return this->Euler().Z();
     }
 
-    /// \brief Return rotation as axis and angle
-    /// \param[out] _axis rotation axis
-    /// \param[out] _angle ccw angle in radians
-    /// \deprecated Use AxisAngle(Vector3<T> &_axis, T &_angle) const
-    public: void GZ_DEPRECATED(7) ToAxis(Vector3<T> &_axis, T &_angle) const
-    {
-      this->AxisAngle(_axis, _angle);
-    }
-
     /// \brief Convert this quaternion to an axis and angle.
     /// \param[out] _axis Rotation axis.
     /// \param[out] _angle CCW angle in radians.
@@ -588,41 +495,16 @@
     {
       T len = this->qx*this->qx + this->qy*this->qy + this->qz*this->qz;
       if (equal<T>(len, static_cast<T>(0)))
->>>>>>> 0ebc06e8
       {
         _angle = 0.0;
         _axis.Set(1, 0, 0);
       }
-<<<<<<< HEAD
-
-      /// \brief Set from a rotation matrix.
-      /// \param[in] _mat Rotation matrix (must be orthogonal, the function
-      ///                 doesn't check it).
-      ///
-      /// Implementation inspired by
-      /// http://www.euclideanspace.com/maths/geometry/rotations/
-      /// conversions/matrixToQuaternion/
-      public: void SetFromMatrix(const Matrix3<T> &_mat)
-=======
       else
       {
         _angle = 2.0 * acos(this->qw);
         T invLen =  1.0 / sqrt(len);
         _axis.Set(this->qx*invLen, this->qy*invLen, this->qz*invLen);
       }
-    }
-
-    /// \brief Set from a rotation matrix.
-    /// \param[in] _mat rotation matrix (must be orthogonal, the function
-    ///                 doesn't check it)
-    ///
-    /// Implementation inspired by
-    /// http://www.euclideanspace.com/maths/geometry/rotations/
-    /// conversions/matrixToQuaternion/
-    /// \deprecated Use SetFromMatrix(const Matrix3<T>&)
-    public: void GZ_DEPRECATED(7) Matrix(const Matrix3<T> &_mat)
-    {
-      this->SetFromMatrix(_mat);
     }
 
     /// \brief Set from a rotation matrix.
@@ -636,7 +518,6 @@
     {
       const T trace = _mat(0, 0) + _mat(1, 1) + _mat(2, 2);
       if (trace > 0.0000001)
->>>>>>> 0ebc06e8
       {
         qw = sqrt(1 + trace) / 2;
         const T s = 1.0 / (4 * qw);
@@ -644,20 +525,6 @@
         qy = (_mat(0, 2) - _mat(2, 0)) * s;
         qz = (_mat(1, 0) - _mat(0, 1)) * s;
       }
-<<<<<<< HEAD
-
-      /// \brief Set this quaternion to represent rotation from
-      /// vector _v1 to vector _v2, so that
-      /// _v2.Normalize() == this * _v1.Normalize() holds.
-      ///
-      /// \param[in] _v1 The first vector.
-      /// \param[in] _v2 The second vector.
-      ///
-      /// Implementation inspired by
-      /// http://stackoverflow.com/a/11741520/1076564
-      public: void SetFrom2Axes(const Vector3<T> &_v1,
-                  const Vector3<T> &_v2)
-=======
       else if (_mat(0, 0) > _mat(1, 1) && _mat(0, 0) > _mat(2, 2))
       {
         qx = sqrt(1.0 + _mat(0, 0) - _mat(1, 1) - _mat(2, 2)) / 2;
@@ -667,7 +534,6 @@
         qz = (_mat(0, 2) + _mat(2, 0)) * s;
       }
       else if (_mat(1, 1) > _mat(2, 2))
->>>>>>> 0ebc06e8
       {
         qy = sqrt(1.0 - _mat(0, 0) + _mat(1, 1) - _mat(2, 2)) / 2;
         const T s = 1.0 / (4 * qy);
@@ -683,22 +549,6 @@
         qx = (_mat(0, 2) + _mat(2, 0)) * s;
         qy = (_mat(1, 2) + _mat(2, 1)) * s;
       }
-    }
-
-    /// \brief Set this quaternion to represent rotation from
-    /// vector _v1 to vector _v2, so that
-    /// _v2.Normalize() == this * _v1.Normalize() holds.
-    ///
-    /// \param[in] _v1 The first vector.
-    /// \param[in] _v2 The second vector.
-    ///
-    /// Implementation inspired by
-    /// http://stackoverflow.com/a/11741520/1076564
-    /// \deprecated Use SetFrom2Axes(const Vector3<T> &, const Vector3<T> &)
-    public: void GZ_DEPRECATED(7) From2Axes(
-                const Vector3<T> &_v1, const Vector3<T> &_v2)
-    {
-      this->SetFrom2Axes(_v1, _v2);
     }
 
     /// \brief Set this quaternion to represent rotation from
@@ -1144,21 +994,6 @@
       return deltaQ * (*this);
     }
 
-<<<<<<< HEAD
-      /// \brief Set the x component.
-      /// \param[in] _v The new value for the x quaternion component.
-      public: inline void SetX(T _v)
-      {
-        this->qx = _v;
-      }
-
-      /// \brief Set the y component.
-      /// \param[in] _v The new value for the y quaternion component.
-      public: inline void SetY(T _v)
-      {
-        this->qy = _v;
-      }
-=======
     /// \brief Get the w component.
     /// \return The w quaternion component.
     public: inline T W() const
@@ -1186,7 +1021,6 @@
     {
       return this->qz;
     }
->>>>>>> 0ebc06e8
 
     /// \brief Get a mutable w component.
     /// \return The w quaternion component.
@@ -1195,21 +1029,6 @@
       return this->qw;
     }
 
-<<<<<<< HEAD
-      /// \brief Set the z component.
-      /// \param[in] _v The new value for the z quaternion component.
-      public: inline void SetZ(T _v)
-      {
-        this->qz = _v;
-      }
-
-      /// \brief Set the w component.
-      /// \param[in] _v The new value for the w quaternion component.
-      public: inline void SetW(T _v)
-      {
-        this->qw = _v;
-      }
-=======
     /// \brief Get a mutable x component.
     /// \return The x quaternion component.
     public: inline T &X()
@@ -1233,26 +1052,9 @@
 
     /// \brief Set the x component.
     /// \param[in] _v The new value for the x quaternion component.
-    /// \deprecated Use SetX(T)
-    public: inline void GZ_DEPRECATED(7) X(T _v)
-    {
-      this->SetX(_v);
-    }
->>>>>>> 0ebc06e8
-
-    /// \brief Set the x component.
-    /// \param[in] _v The new value for the x quaternion component.
     public: inline void SetX(T _v)
     {
       this->qx = _v;
-    }
-
-    /// \brief Set the y component.
-    /// \param[in] _v The new value for the y quaternion component.
-    /// \deprecated Use SetY(T)
-    public: inline void GZ_DEPRECATED(7) Y(T _v)
-    {
-      this->SetY(_v);
     }
 
     /// \brief Set the y component.
@@ -1265,25 +1067,9 @@
 
     /// \brief Set the z component.
     /// \param[in] _v The new value for the z quaternion component.
-    /// \deprecated Use SetZ(T)
-    public: inline void GZ_DEPRECATED(7) Z(T _v)
-    {
-      this->SetZ(_v);
-    }
-
-    /// \brief Set the z component.
-    /// \param[in] _v The new value for the z quaternion component.
     public: inline void SetZ(T _v)
     {
       this->qz = _v;
-    }
-
-    /// \brief Set the w component.
-    /// \param[in] _v The new value for the w quaternion component.
-    /// \deprecated Use SetW(T)
-    public: inline void GZ_DEPRECATED(7) W(T _v)
-    {
-      this->SetW(_v);
     }
 
     /// \brief Set the w component.
