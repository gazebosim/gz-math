/*
 * Copyright (C) 2016 Open Source Robotics Foundation
 *
 * Licensed under the Apache License, Version 2.0 (the "License");
 * you may not use this file except in compliance with the License.
 * You may obtain a copy of the License at
 *
 *     http://www.apache.org/licenses/LICENSE-2.0
 *
 * Unless required by applicable law or agreed to in writing, software
 * distributed under the License is distributed on an "AS IS" BASIS,
 * WITHOUT WARRANTIES OR CONDITIONS OF ANY KIND, either express or implied.
 * See the License for the specific language governing permissions and
 * limitations under the License.
 *
*/
#ifndef GZ_MATH_MOVINGWINDOWFILTER_HH_
#define GZ_MATH_MOVINGWINDOWFILTER_HH_

#include <memory>
#include <vector>

#include <gz/math/config.hh>
#include <gz/math/Export.hh>
#include <gz/math/Vector3.hh>

#include <gz/utils/SuppressWarning.hh>

namespace gz::math
{
  // Inline bracket to help doxygen filtering.
  inline namespace GZ_MATH_VERSION_NAMESPACE {
  /// \brief Base class for MovingWindowFilter. This replaces the
  /// version of MovingWindowFilter in the Gazebo Common library.
  ///
  /// The default window size is 4.
  template< typename T>
  class GZ_MATH_VISIBLE MovingWindowFilter
  {
<<<<<<< HEAD
    // Inline bracket to help doxygen filtering.
    inline namespace GZ_MATH_VERSION_NAMESPACE {
    /// \brief Base class for MovingWindowFilter. This replaces the
    /// version of MovingWindowFilter in the Gazebo Common library.
    ///
    /// The default window size is 4.
    template< typename T>
    class MovingWindowFilter
    {
      /// \brief Constructor
      public: MovingWindowFilter(unsigned int _windowSize = 4);

      /// \brief Destructor
      public: virtual ~MovingWindowFilter() = default;

      /// \brief Update value of filter
      /// \param[in] _val new raw value
      public: void Update(const T _val);

      /// \brief Set window size
      /// \param[in] _n new desired window size
      public: void SetWindowSize(const unsigned int _n);

      /// \brief Get the window size.
      /// \return The size of the moving window.
      public: unsigned int WindowSize() const;

      /// \brief Get whether the window has been filled.
      /// \return True if the window has been filled.
      public: bool WindowFilled() const;

      /// \brief Get filtered result
      /// \return Latest filtered value
      public: T Value() const;

      /// \brief For moving window smoothed value
      public: unsigned int valWindowSize = 4;

      /// \brief keep track of number of elements
      public: unsigned int samples = 0;

      GZ_UTILS_WARN_IGNORE__DLL_INTERFACE_MISSING
      /// \brief buffer history of raw values
      public: std::vector<T> valHistory;

      /// \brief iterator pointing to current value in buffer
      public: typename std::vector<T>::iterator valIter;

      /// \brief keep track of running sum
      public: T sum;
      GZ_UTILS_WARN_RESUME__DLL_INTERFACE_MISSING
    };

    using MovingWindowFilteri = MovingWindowFilter<int>;
    using MovingWindowFilterf = MovingWindowFilter<float>;
    using MovingWindowFilterd = MovingWindowFilter<double>;
    using MovingWindowFilterVector3i = MovingWindowFilter<Vector3i>;
    using MovingWindowFilterVector3f = MovingWindowFilter<Vector3f>;
    using MovingWindowFilterVector3d = MovingWindowFilter<Vector3d>;
  }

  //////////////////////////////////////////////////
  template<typename T>
  MovingWindowFilter<T>::MovingWindowFilter(unsigned int _windowSize)
  {
    this->SetWindowSize(_windowSize);
  }

  //////////////////////////////////////////////////
  template<typename T>
  void MovingWindowFilter<T>::Update(const T _val)
  {
    // update sum and sample size with incoming _val

    // keep running sum
    this->sum += _val;

    // shift pointer, wrap around if end has been reached.
    ++this->valIter;
    if (this->valIter == this->valHistory.end())
    {
      // reset iterator to beginning of queue
      this->valIter = this->valHistory.begin();
    }

    // increment sample size
    ++this->samples;

    if (this->samples > this->valWindowSize)
    {
      // subtract old value if buffer already filled
      this->sum -= (*this->valIter);
      // put new value into queue
      (*this->valIter) = _val;
      // reduce sample size
      --this->samples;
    }
    else
    {
      // put new value into queue
      (*this->valIter) = _val;
    }
  }

  //////////////////////////////////////////////////
  template<typename T>
  void MovingWindowFilter<T>::SetWindowSize(const unsigned int _n)
  {
    this->valWindowSize = _n;
    this->valHistory = std::vector<T>(_n, T());
    this->valIter = this->valHistory.begin();
    this->sum = T();
    this->samples = 0;
  }

  //////////////////////////////////////////////////
  template<typename T>
  unsigned int MovingWindowFilter<T>::WindowSize() const
  {
    return this->valWindowSize;
  }

  //////////////////////////////////////////////////
  template<typename T>
  bool MovingWindowFilter<T>::WindowFilled() const
  {
    return this->samples == this->valWindowSize;
  }

  //////////////////////////////////////////////////
  template<>
  inline gz::math::Vector3i
  MovingWindowFilter<gz::math::Vector3i>::Value() const
  {
    auto value = this->sum / this->samples;
    return value;
  }

  //////////////////////////////////////////////////
  template<>
  inline gz::math::Vector3f
  MovingWindowFilter<gz::math::Vector3f>::Value() const
  {
    gz::math::Vector3f divisor;
    divisor = static_cast<float>(this->samples);
    auto value = this->sum / divisor;
    return value;
  }

  //////////////////////////////////////////////////
  template<>
  inline gz::math::Vector3d
  MovingWindowFilter<gz::math::Vector3d>::Value() const
  {
    auto value = this->sum / this->samples;
    return value;
  }

  //////////////////////////////////////////////////
  template<typename T>
  T MovingWindowFilter<T>::Value() const
  {
    if (std::is_integral_v<T>)
    {
      auto value = this->sum / this->samples;
      return T(value);
    }
    else
    {
      auto value = this->sum / static_cast<double>(this->samples);
      return T(value);
    }
  }
  }  // namespace math
}  // namespace gz
#endif
=======
    /// \brief Constructor
    public: MovingWindowFilter(unsigned int _windowSize = 4);

    /// \brief Destructor
    public: virtual ~MovingWindowFilter() = default;

    /// \brief Update value of filter
    /// \param[in] _val new raw value
    public: void Update(const T _val);

    /// \brief Set window size
    /// \param[in] _n new desired window size
    public: void SetWindowSize(const unsigned int _n);

    /// \brief Get the window size.
    /// \return The size of the moving window.
    public: unsigned int WindowSize() const;

    /// \brief Get whether the window has been filled.
    /// \return True if the window has been filled.
    public: bool WindowFilled() const;

    /// \brief Get filtered result
    /// \return Latest filtered value
    public: T Value() const;

    /// \brief For moving window smoothed value
    public: unsigned int valWindowSize = 4;

    /// \brief keep track of number of elements
    public: unsigned int samples = 0;

    GZ_UTILS_WARN_IGNORE__DLL_INTERFACE_MISSING
    /// \brief buffer history of raw values
    public: std::vector<T> valHistory;

    /// \brief iterator pointing to current value in buffer
    public: typename std::vector<T>::iterator valIter;

    /// \brief keep track of running sum
    public: T sum;
    GZ_UTILS_WARN_RESUME__DLL_INTERFACE_MISSING
  };

  using MovingWindowFilteri = MovingWindowFilter<int>;
  using MovingWindowFilterf = MovingWindowFilter<float>;
  using MovingWindowFilterd = MovingWindowFilter<double>;
  using MovingWindowFilterVector3i = MovingWindowFilter<Vector3i>;
  using MovingWindowFilterVector3f = MovingWindowFilter<Vector3f>;
  using MovingWindowFilterVector3d = MovingWindowFilter<Vector3d>;
  }  // namespace GZ_MATH_VERSION_NAMESPACE
}  // namespace gz::math
#endif  // GZ_MATH_MOVINGWINDOWFILTER_HH_
>>>>>>> 0ebc06e8
<|MERGE_RESOLUTION|>--- conflicted
+++ resolved
@@ -35,186 +35,8 @@
   ///
   /// The default window size is 4.
   template< typename T>
-  class GZ_MATH_VISIBLE MovingWindowFilter
-  {
-<<<<<<< HEAD
-    // Inline bracket to help doxygen filtering.
-    inline namespace GZ_MATH_VERSION_NAMESPACE {
-    /// \brief Base class for MovingWindowFilter. This replaces the
-    /// version of MovingWindowFilter in the Gazebo Common library.
-    ///
-    /// The default window size is 4.
-    template< typename T>
-    class MovingWindowFilter
-    {
-      /// \brief Constructor
-      public: MovingWindowFilter(unsigned int _windowSize = 4);
-
-      /// \brief Destructor
-      public: virtual ~MovingWindowFilter() = default;
-
-      /// \brief Update value of filter
-      /// \param[in] _val new raw value
-      public: void Update(const T _val);
-
-      /// \brief Set window size
-      /// \param[in] _n new desired window size
-      public: void SetWindowSize(const unsigned int _n);
-
-      /// \brief Get the window size.
-      /// \return The size of the moving window.
-      public: unsigned int WindowSize() const;
-
-      /// \brief Get whether the window has been filled.
-      /// \return True if the window has been filled.
-      public: bool WindowFilled() const;
-
-      /// \brief Get filtered result
-      /// \return Latest filtered value
-      public: T Value() const;
-
-      /// \brief For moving window smoothed value
-      public: unsigned int valWindowSize = 4;
-
-      /// \brief keep track of number of elements
-      public: unsigned int samples = 0;
-
-      GZ_UTILS_WARN_IGNORE__DLL_INTERFACE_MISSING
-      /// \brief buffer history of raw values
-      public: std::vector<T> valHistory;
-
-      /// \brief iterator pointing to current value in buffer
-      public: typename std::vector<T>::iterator valIter;
-
-      /// \brief keep track of running sum
-      public: T sum;
-      GZ_UTILS_WARN_RESUME__DLL_INTERFACE_MISSING
-    };
-
-    using MovingWindowFilteri = MovingWindowFilter<int>;
-    using MovingWindowFilterf = MovingWindowFilter<float>;
-    using MovingWindowFilterd = MovingWindowFilter<double>;
-    using MovingWindowFilterVector3i = MovingWindowFilter<Vector3i>;
-    using MovingWindowFilterVector3f = MovingWindowFilter<Vector3f>;
-    using MovingWindowFilterVector3d = MovingWindowFilter<Vector3d>;
-  }
-
-  //////////////////////////////////////////////////
-  template<typename T>
-  MovingWindowFilter<T>::MovingWindowFilter(unsigned int _windowSize)
-  {
-    this->SetWindowSize(_windowSize);
-  }
-
-  //////////////////////////////////////////////////
-  template<typename T>
-  void MovingWindowFilter<T>::Update(const T _val)
-  {
-    // update sum and sample size with incoming _val
-
-    // keep running sum
-    this->sum += _val;
-
-    // shift pointer, wrap around if end has been reached.
-    ++this->valIter;
-    if (this->valIter == this->valHistory.end())
-    {
-      // reset iterator to beginning of queue
-      this->valIter = this->valHistory.begin();
-    }
-
-    // increment sample size
-    ++this->samples;
-
-    if (this->samples > this->valWindowSize)
-    {
-      // subtract old value if buffer already filled
-      this->sum -= (*this->valIter);
-      // put new value into queue
-      (*this->valIter) = _val;
-      // reduce sample size
-      --this->samples;
-    }
-    else
-    {
-      // put new value into queue
-      (*this->valIter) = _val;
-    }
-  }
-
-  //////////////////////////////////////////////////
-  template<typename T>
-  void MovingWindowFilter<T>::SetWindowSize(const unsigned int _n)
-  {
-    this->valWindowSize = _n;
-    this->valHistory = std::vector<T>(_n, T());
-    this->valIter = this->valHistory.begin();
-    this->sum = T();
-    this->samples = 0;
-  }
-
-  //////////////////////////////////////////////////
-  template<typename T>
-  unsigned int MovingWindowFilter<T>::WindowSize() const
-  {
-    return this->valWindowSize;
-  }
-
-  //////////////////////////////////////////////////
-  template<typename T>
-  bool MovingWindowFilter<T>::WindowFilled() const
-  {
-    return this->samples == this->valWindowSize;
-  }
-
-  //////////////////////////////////////////////////
-  template<>
-  inline gz::math::Vector3i
-  MovingWindowFilter<gz::math::Vector3i>::Value() const
-  {
-    auto value = this->sum / this->samples;
-    return value;
-  }
-
-  //////////////////////////////////////////////////
-  template<>
-  inline gz::math::Vector3f
-  MovingWindowFilter<gz::math::Vector3f>::Value() const
-  {
-    gz::math::Vector3f divisor;
-    divisor = static_cast<float>(this->samples);
-    auto value = this->sum / divisor;
-    return value;
-  }
-
-  //////////////////////////////////////////////////
-  template<>
-  inline gz::math::Vector3d
-  MovingWindowFilter<gz::math::Vector3d>::Value() const
-  {
-    auto value = this->sum / this->samples;
-    return value;
-  }
-
-  //////////////////////////////////////////////////
-  template<typename T>
-  T MovingWindowFilter<T>::Value() const
-  {
-    if (std::is_integral_v<T>)
-    {
-      auto value = this->sum / this->samples;
-      return T(value);
-    }
-    else
-    {
-      auto value = this->sum / static_cast<double>(this->samples);
-      return T(value);
-    }
-  }
-  }  // namespace math
-}  // namespace gz
-#endif
-=======
+  class MovingWindowFilter
+  {
     /// \brief Constructor
     public: MovingWindowFilter(unsigned int _windowSize = 4);
 
@@ -266,6 +88,118 @@
   using MovingWindowFilterVector3f = MovingWindowFilter<Vector3f>;
   using MovingWindowFilterVector3d = MovingWindowFilter<Vector3d>;
   }  // namespace GZ_MATH_VERSION_NAMESPACE
+
+  //////////////////////////////////////////////////
+  template<typename T>
+  MovingWindowFilter<T>::MovingWindowFilter(unsigned int _windowSize)
+  {
+    this->SetWindowSize(_windowSize);
+  }
+
+  //////////////////////////////////////////////////
+  template<typename T>
+  void MovingWindowFilter<T>::Update(const T _val)
+  {
+    // update sum and sample size with incoming _val
+
+    // keep running sum
+    this->sum += _val;
+
+    // shift pointer, wrap around if end has been reached.
+    ++this->valIter;
+    if (this->valIter == this->valHistory.end())
+    {
+      // reset iterator to beginning of queue
+      this->valIter = this->valHistory.begin();
+    }
+
+    // increment sample size
+    ++this->samples;
+
+    if (this->samples > this->valWindowSize)
+    {
+      // subtract old value if buffer already filled
+      this->sum -= (*this->valIter);
+      // put new value into queue
+      (*this->valIter) = _val;
+      // reduce sample size
+      --this->samples;
+    }
+    else
+    {
+      // put new value into queue
+      (*this->valIter) = _val;
+    }
+  }
+
+  //////////////////////////////////////////////////
+  template<typename T>
+  void MovingWindowFilter<T>::SetWindowSize(const unsigned int _n)
+  {
+    this->valWindowSize = _n;
+    this->valHistory = std::vector<T>(_n, T());
+    this->valIter = this->valHistory.begin();
+    this->sum = T();
+    this->samples = 0;
+  }
+
+  //////////////////////////////////////////////////
+  template<typename T>
+  unsigned int MovingWindowFilter<T>::WindowSize() const
+  {
+    return this->valWindowSize;
+  }
+
+  //////////////////////////////////////////////////
+  template<typename T>
+  bool MovingWindowFilter<T>::WindowFilled() const
+  {
+    return this->samples == this->valWindowSize;
+  }
+
+  //////////////////////////////////////////////////
+  template<>
+  inline gz::math::Vector3i
+  MovingWindowFilter<gz::math::Vector3i>::Value() const
+  {
+    auto value = this->sum / this->samples;
+    return value;
+  }
+
+  //////////////////////////////////////////////////
+  template<>
+  inline gz::math::Vector3f
+  MovingWindowFilter<gz::math::Vector3f>::Value() const
+  {
+    gz::math::Vector3f divisor;
+    divisor = static_cast<float>(this->samples);
+    auto value = this->sum / divisor;
+    return value;
+  }
+
+  //////////////////////////////////////////////////
+  template<>
+  inline gz::math::Vector3d
+  MovingWindowFilter<gz::math::Vector3d>::Value() const
+  {
+    auto value = this->sum / this->samples;
+    return value;
+  }
+
+  //////////////////////////////////////////////////
+  template<typename T>
+  T MovingWindowFilter<T>::Value() const
+  {
+    if (std::is_integral_v<T>)
+    {
+      auto value = this->sum / this->samples;
+      return T(value);
+    }
+    else
+    {
+      auto value = this->sum / static_cast<double>(this->samples);
+      return T(value);
+    }
+  }
 }  // namespace gz::math
-#endif  // GZ_MATH_MOVINGWINDOWFILTER_HH_
->>>>>>> 0ebc06e8
+#endif  // GZ_MATH_MOVINGWINDOWFILTER_HH_