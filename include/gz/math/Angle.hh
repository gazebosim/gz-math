--- conflicted
+++ resolved
@@ -96,17 +96,7 @@
 
     /// \brief Set the value from an angle in radians.
     /// \param[in] _radian Radian value.
-    /// \deprecated Use void SetRadian(double)
-    public: void GZ_DEPRECATED(7) Radian(double _radian);
-
-    /// \brief Set the value from an angle in radians.
-    /// \param[in] _radian Radian value.
     public: void SetRadian(double _radian);
-
-    /// \brief Set the value from an angle in degrees
-    /// \param[in] _degree Degree value
-    /// \deprecated Use void SetDegree(double)
-    public: void GZ_DEPRECATED(7) Degree(double _degree);
 
     /// \brief Set the value from an angle in degrees
     /// \param[in] _degree Degree value
@@ -218,180 +208,8 @@
     public: friend std::ostream &operator<<(std::ostream &_out,
                                             const gz::math::Angle &_a)
     {
-<<<<<<< HEAD
-      /// \brief An angle with a value of zero.
-      /// Equivalent to math::Angle(0).
-      public: static const Angle &Zero;
-
-      /// \brief An angle with a value of Pi.
-      /// Equivalent to math::Angle(GZ_PI).
-      public: static const Angle &Pi;
-
-      /// \brief An angle with a value of Pi * 0.5.
-      /// Equivalent to math::Angle(GZ_PI * 0.5).
-      public: static const Angle &HalfPi;
-
-      /// \brief An angle with a value of Pi * 2.
-      /// Equivalent to math::Angle(GZ_PI * 2).
-      public: static const Angle &TwoPi;
-
-      /// \brief Default constructor that initializes an Angle to zero
-      /// radians/degrees.
-      public: Angle() = default;
-
-      /// \brief Conversion constructor that initializes an Angle to the
-      /// specified radians. This constructor supports implicit conversion
-      /// of a double to an Angle. For example:
-      ///
-      /// \code
-      /// Angle a = 3.14;
-      /// \endcode
-      //
-      /// \param[in] _radian The radians used to initialize this Angle.
-      // cppcheck-suppress noExplicitConstructor
-      public: constexpr Angle(double _radian)
-      : value(_radian)
-      {
-      }
-
-      /// \brief Set the value from an angle in radians.
-      /// \param[in] _radian Radian value.
-      public: void SetRadian(double _radian);
-
-      /// \brief Set the value from an angle in degrees
-      /// \param[in] _degree Degree value
-      public: void SetDegree(double _degree);
-
-      /// \brief Get the angle in radians.
-      /// \return Double containing the angle's radian value.
-      public: double Radian() const;
-
-      /// \brief Get the angle in degrees.
-      /// \return Double containing the angle's degree value.
-      public: double Degree() const;
-
-      /// \brief Normalize the angle in the range -Pi to Pi. This
-      /// modifies the value contained in this Angle instance.
-      /// \sa Normalized()
-      public: void Normalize();
-
-      /// \brief Return the normalized angle in the range -Pi to Pi. This
-      /// does not modify the value contained in this Angle instance.
-      /// \return The normalized value of this Angle.
-      public: Angle Normalized() const;
-
-      /// \brief Return the angle's radian value
-      /// \return double containing the angle's radian value
-      public: double operator()() const;
-
-      /// \brief Dereference operator
-      /// \return Double containing the angle's radian value
-      public: inline double operator*() const
-              {
-                return value;
-              }
-
-      /// \brief Subtraction operator, result = this - _angle.
-      /// \param[in] _angle Angle for subtraction.
-      /// \return The new angle.
-      public: Angle operator-(const Angle &_angle) const;
-
-      /// \brief Addition operator, result = this + _angle.
-      /// \param[in] _angle Angle for addition.
-      /// \return The new angle.
-      public: Angle operator+(const Angle &_angle) const;
-
-      /// \brief Multiplication operator, result = this * _angle.
-      /// \param[in] _angle Angle for multiplication.
-      /// \return The new angle
-      public: Angle operator*(const Angle &_angle) const;
-
-      /// \brief Division operator, result = this / _angle.
-      /// \param[in] _angle Angle for division.
-      /// \return The new angle.
-      public: Angle operator/(const Angle &_angle) const;
-
-      /// \brief Subtraction set operator, this = this - _angle.
-      /// \param[in] _angle Angle for subtraction.
-      /// \return The new angle.
-      public: Angle operator-=(const Angle &_angle);
-
-      /// \brief Addition set operator, this = this + _angle.
-      /// \param[in] _angle Angle for addition.
-      /// \return The new angle.
-      public: Angle operator+=(const Angle &_angle);
-
-      /// \brief Multiplication set operator, this = this * _angle.
-      /// \param[in] _angle Angle for multiplication.
-      /// \return The new angle.
-      public: Angle operator*=(const Angle &_angle);
-
-      /// \brief Division set operator, this = this / _angle.
-      /// \param[in] _angle Angle for division.
-      /// \return The new angle.
-      public: Angle operator/=(const Angle &_angle);
-
-      /// \brief Equality operator, result = this == _angle.
-      /// \param[in] _angle Angle to check for equality.
-      /// \return True if this == _angle.
-      public: bool operator==(const Angle &_angle) const;
-
-      /// \brief Inequality operator
-      /// \param[in] _angle Angle to check for inequality.
-      /// \return True if this != _angle.
-      public: bool operator!=(const Angle &_angle) const;
-
-      /// \brief Less than operator.
-      /// \param[in] _angle Angle to check.
-      /// \return True if this < _angle.
-      public: bool operator<(const Angle &_angle) const;
-
-      /// \brief Less than or equal operator.
-      /// \param[in] _angle Angle to check.
-      /// \return True if this <= _angle.
-      public: bool operator<=(const Angle &_angle) const;
-
-      /// \brief Greater than operator.
-      /// \param[in] _angle Angle to check.
-      /// \return True if this > _angle.
-      public: bool operator>(const Angle &_angle) const;
-
-      /// \brief Greater than or equal operator.
-      /// \param[in] _angle Angle to check.
-      /// \return True if this >= _angle.
-      public: bool operator>=(const Angle &_angle) const;
-
-      /// \brief Stream insertion operator. Outputs in radians.
-      /// \param[in] _out Output stream.
-      /// \param[in] _a Angle to output.
-      /// \return The output stream.
-      public: friend std::ostream &operator<<(std::ostream &_out,
-                                              const gz::math::Angle &_a)
-      {
-        _out << _a.Radian();
-        return _out;
-      }
-
-      /// \brief Stream extraction operator. Assumes input is in radians.
-      /// \param[in,out] _in Input stream.
-      /// \param[out] _a Angle to read value into.
-      /// \return The input stream.
-      public: friend std::istream &operator>>(std::istream &_in,
-                                              gz::math::Angle &_a)
-      {
-        // Skip white spaces
-        _in.setf(std::ios_base::skipws);
-        _in >> _a.value;
-        return _in;
-      }
-
-      /// The angle in radians, with a default value of zero.
-      private: double value{0};
-    };
-=======
       _out << _a.Radian();
       return _out;
->>>>>>> 0ebc06e8
     }
 
     /// \brief Stream extraction operator. Assumes input is in radians.
