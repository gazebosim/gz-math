--- conflicted
+++ resolved
@@ -23,9 +23,6 @@
 
 namespace gz::math
 {
-  // Foward declarations
-  class CapsulePrivate;
-
   // Inline bracket to help doxygen filtering.
   inline namespace GZ_MATH_VERSION_NAMESPACE {
   //
@@ -40,126 +37,6 @@
   template<typename Precision>
   class Capsule
   {
-<<<<<<< HEAD
-    // Inline bracket to help doxygen filtering.
-    inline namespace GZ_MATH_VERSION_NAMESPACE {
-    //
-    /// \class Capsule Capsule.hh gz/math/Capsule.hh
-    /// \brief A representation of a capsule or sphere-capped cylinder.
-    ///
-    /// The capsule class supports defining a capsule with a radius,
-    /// length, and material properties. The shape is equivalent to a cylinder
-    /// aligned with the Z-axis and capped with hemispheres. Radius and
-    /// length are in meters. See Material for more on material properties.
-    /// \tparam Precision Scalar numeric type.
-    template<typename Precision>
-    class Capsule
-    {
-      /// \brief Default constructor. The default radius and length are both
-      /// zero.
-      public: Capsule() = default;
-
-      /// \brief Construct a capsule with a length and radius.
-      /// \param[in] _length Length of the capsule.
-      /// \param[in] _radius Radius of the capsule.
-      public: Capsule(const Precision _length, const Precision _radius);
-
-      /// \brief Construct a capsule with a length, radius, and material.
-      /// \param[in] _length Length of the capsule.
-      /// \param[in] _radius Radius of the capsule.
-      /// \param[in] _mat Material property for the capsule.
-      public: Capsule(const Precision _length, const Precision _radius,
-                  const Material &_mat);
-
-      /// \brief Get the radius in meters.
-      /// \return The radius of the capsule in meters.
-      public: Precision Radius() const;
-
-      /// \brief Set the radius in meters.
-      /// \param[in] _radius The radius of the capsule in meters.
-      public: void SetRadius(const Precision _radius);
-
-      /// \brief Get the length in meters.
-      /// \return The length of the capsule in meters.
-      public: Precision Length() const;
-
-      /// \brief Set the length in meters.
-      /// \param[in] _length The length of the capsule in meters.
-      public: void SetLength(const Precision _length);
-
-      /// \brief Get the material associated with this capsule.
-      /// \return The material assigned to this capsule
-      public: const Material &Mat() const;
-
-      /// \brief Set the material associated with this capsule.
-      /// \param[in] _mat The material assigned to this capsule
-      public: void SetMat(const Material &_mat);
-
-      /// \brief Get the mass matrix for this capsule. This function
-      /// is only meaningful if the capsule's radius, length, and material
-      /// have been set.
-      /// \return The computed mass matrix if parameters are valid
-      /// (radius > 0), (length > 0), and (density > 0). Otherwise
-      /// std::nullopt is returned.
-      public: std::optional< MassMatrix3<Precision> > MassMatrix() const;
-
-      /// \brief Check if this capsule is equal to the provided capsule.
-      /// Radius, length, and material properties will be checked.
-      public: bool operator==(const Capsule &_capsule) const;
-
-      /// \brief Get the volume of the capsule in m^3.
-      /// \return Volume of the capsule in m^3.
-      public: Precision Volume() const;
-
-      /// \brief Compute the capsule's density given a mass value. The
-      /// capsule is assumed to be solid with uniform density. This
-      /// function requires the capsule's radius and length to be set to
-      /// values greater than zero. The Material of the capsule is ignored.
-      /// \param[in] _mass Mass of the capsule, in kg. This value should be
-      /// greater than zero.
-      /// \return Density of the capsule in kg/m^3. A NaN is returned
-      /// if radius, length or _mass is <= 0.
-      public: Precision DensityFromMass(const Precision _mass) const;
-
-      /// \brief Set the density of this capsule based on a mass value.
-      /// Density is computed using
-      /// Precision DensityFromMass(const Precision _mass) const. The
-      /// capsule is assumed to be solid with uniform density. This
-      /// function requires the capsule's radius and length to be set to
-      /// values greater than zero. The existing Material density value is
-      /// overwritten only if the return value from this true.
-      /// \param[in] _mass Mass of the capsule, in kg. This value should be
-      /// greater than zero.
-      /// \return True if the density was set. False is returned if the
-      /// capsule's radius, length, or the _mass value are <= 0.
-      /// \sa Precision DensityFromMass(const Precision _mass) const
-      public: bool SetDensityFromMass(const Precision _mass);
-
-      /// \brief Radius of the capsule.
-      private: Precision radius = 0.0;
-
-      /// \brief Length of the capsule.
-      private: Precision length = 0.0;
-
-      /// \brief the capsule's material.
-      private: Material material;
-    };
-
-    /// \typedef Capsule<int> Capsulei
-    /// \brief Capsule with integer precision.
-    typedef Capsule<int> Capsulei;
-
-    /// \typedef Capsule<double> Capsuled
-    /// \brief Capsule with double precision.
-    typedef Capsule<double> Capsuled;
-
-    /// \typedef Capsule<float> Capsulef
-    /// \brief Capsule with float precision.
-    typedef Capsule<float> Capsulef;
-    }
-  }
-}
-=======
     /// \brief Default constructor. The default radius and length are both
     /// zero.
     public: Capsule() = default;
@@ -263,6 +140,5 @@
   typedef Capsule<float> Capsulef;
   }  // namespace GZ_MATH_VERSION_NAMESPACE
 }  // namespace gz::math
->>>>>>> 0ebc06e8
 #include "gz/math/detail/Capsule.hh"
 #endif  // GZ_MATH_CAPSULE_HH_