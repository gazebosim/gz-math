/*
 * Copyright (C) 2018 Open Source Robotics Foundation
 *
 * Licensed under the Apache License, Version 2.0 (the "License");
 * you may not use this file except in compliance with the License.
 * You may obtain a copy of the License at
 *
 *     http://www.apache.org/licenses/LICENSE-2.0
 *
 * Unless required by applicable law or agreed to in writing, software
 * distributed under the License is distributed on an "AS IS" BASIS,
 * WITHOUT WARRANTIES OR CONDITIONS OF ANY KIND, either express or implied.
 * See the License for the specific language governing permissions and
 * limitations under the License.
 *
*/

#ifndef GZ_MATH_STOPWATCH_HH_
#define GZ_MATH_STOPWATCH_HH_

#include <chrono>
#include <gz/math/Export.hh>
#include <gz/math/config.hh>
#include <gz/utils/ImplPtr.hh>

namespace gz
{
  namespace math
  {
    // Use a steady clock
    // This alias is now deprecated; please use std::chrono::steady_clock
    // directly instead.
<<<<<<< HEAD
    using clock GZ_DEPRECATED(8) = std::chrono::steady_clock;
=======
    using clock
        [[deprecated("As of 8.0, use std::chrono::steady_clock directly.")]]
        = std::chrono::steady_clock;
>>>>>>> 15bfa5e8

    // Inline bracket to help doxygen filtering.
    inline namespace GZ_MATH_VERSION_NAMESPACE {
    /// \class Stopwatch Stopwatch.hh gz/math/Stopwatch.hh
    /// \brief The Stopwatch keeps track of time spent in the run state,
    /// accessed through ElapsedRunTime(), and time spent in the stop state,
    /// accessed through ElapsedStopTime(). Elapsed run time starts accumulating
    /// after the first call to Start(). Elapsed stop time starts
    /// accumulation after Start() has been called followed by Stop(). The
    /// stopwatch can be reset with the Reset() function.
    ///
    /// # Example usage
    ///
    /// ```{.cpp}
    /// gz::math::Stopwatch watch;
    /// watch.Start();
    ///
    /// // do something...
    ///
    /// std::cout << "Elapsed time is "
    /// << std::chrono::duration_cast<std::chrono::milliseconds>(
    ///   timeSys.ElapsedRunTime()).count() << " ms\n";
    /// watch.Stop();
    /// ```
    class GZ_MATH_VISIBLE Stopwatch
    {
      /// \brief Constructor.
      public: Stopwatch();

      /// \brief Start the stopwatch.
      /// \param[in] _reset If true the stopwatch is reset first.
      /// \return True if the the stopwatch was started. This will return
      /// false if the stopwatch was already running.
      public: bool Start(const bool _reset = false);

      /// \brief Get the time when the stopwatch was started.
      /// \return The time when stopwatch was started, or
      /// std::chrono::steady_clock::time_point::min() if the stopwatch
      /// has not been started.
      public: std::chrono::steady_clock::time_point StartTime() const;

      /// \brief Stop the stopwatch
      /// \return True if the stopwatch was stopped. This will return false
      /// if the stopwatch is not running.
      public: bool Stop();

      /// \brief Get the time when the stopwatch was last stopped.
      /// \return The time when stopwatch was last stopped, or
      /// std::chrono::steady_clock::time_point::min() if the stopwatch
      /// has never been stopped.
      public: std::chrono::steady_clock::time_point StopTime() const;

      /// \brief Get whether the stopwatch is running.
      /// \return True if the stopwatch is running.
      public: bool Running() const;

      /// \brief Reset the stopwatch. This resets the start time, stop time,
      /// elapsed duration and elapsed stop duration.
      public: void Reset();

      /// \brief Get the amount of time that the stop watch has been
      /// running. This is the total amount of run time, spannning all start
      /// and stop calls. The Reset function or passing true to the Start
      /// function will reset this value.
      /// \return Total amount of elapsed run time.
      public: std::chrono::steady_clock::duration ElapsedRunTime() const;

      /// \brief Get the amount of time that the stop watch has been
      /// stopped. This is the total amount of stop time, spannning all start
      /// and stop calls. The Reset function or passing true to the Start
      /// function will reset this value.
      /// \return Total amount of elapsed stop time.
      public: std::chrono::steady_clock::duration ElapsedStopTime() const;

      /// \brief Equality operator.
      /// \param[in] _watch The watch to compare.
      /// \return True if this watch equals the provided watch.
      public: bool operator==(const Stopwatch &_watch) const;

      /// \brief Inequality operator.
      /// \param[in] _watch The watch to compare.
      /// \return True if this watch does not equal the provided watch.
      public: bool operator!=(const Stopwatch &_watch) const;

      /// \brief Private data pointer.
      GZ_UTILS_IMPL_PTR(dataPtr)
    };
  }
  }
}
#endif<|MERGE_RESOLUTION|>--- conflicted
+++ resolved
@@ -30,13 +30,9 @@
     // Use a steady clock
     // This alias is now deprecated; please use std::chrono::steady_clock
     // directly instead.
-<<<<<<< HEAD
-    using clock GZ_DEPRECATED(8) = std::chrono::steady_clock;
-=======
     using clock
         [[deprecated("As of 8.0, use std::chrono::steady_clock directly.")]]
         = std::chrono::steady_clock;
->>>>>>> 15bfa5e8
 
     // Inline bracket to help doxygen filtering.
     inline namespace GZ_MATH_VERSION_NAMESPACE {
