/*
 * Copyright (C) 2018 Open Source Robotics Foundation
 *
 * Licensed under the Apache License, Version 2.0 (the "License");
 * you may not use this file except in compliance with the License.
 * You may obtain a copy of the License at
 *
 *     http://www.apache.org/licenses/LICENSE-2.0
 *
 * Unless required by applicable law or agreed to in writing, software
 * distributed under the License is distributed on an "AS IS" BASIS,
 * WITHOUT WARRANTIES OR CONDITIONS OF ANY KIND, either express or implied.
 * See the License for the specific language governing permissions and
 * limitations under the License.
 *
*/

#ifndef GZ_MATH_STOPWATCH_HH_
#define GZ_MATH_STOPWATCH_HH_

#include <chrono>
#include <gz/math/Export.hh>
#include <gz/math/config.hh>
#include <gz/utils/ImplPtr.hh>

namespace gz::math
{
<<<<<<< HEAD
  namespace math
  {
    // Use a steady clock
    // This alias is now deprecated; please use std::chrono::steady_clock
    // directly instead.
    using clock
        [[deprecated("As of 8.0, use std::chrono::steady_clock directly.")]]
        = std::chrono::steady_clock;
=======
  // Use a steady clock
  using clock = std::chrono::steady_clock;
>>>>>>> 0ebc06e8

  // Inline bracket to help doxygen filtering.
  inline namespace GZ_MATH_VERSION_NAMESPACE {
  /// \class Stopwatch Stopwatch.hh gz/math/Stopwatch.hh
  /// \brief The Stopwatch keeps track of time spent in the run state,
  /// accessed through ElapsedRunTime(), and time spent in the stop state,
  /// accessed through ElapsedStopTime(). Elapsed run time starts accumulating
  /// after the first call to Start(). Elapsed stop time starts
  /// accumulation after Start() has been called followed by Stop(). The
  /// stopwatch can be reset with the Reset() function.
  ///
  /// # Example usage
  ///
  /// ```{.cpp}
  /// gz::math::Stopwatch watch;
  /// watch.Start();
  ///
  /// // do something...
  ///
  /// std::cout << "Elapsed time is "
  /// << std::chrono::duration_cast<std::chrono::milliseconds>(
  ///   timeSys.ElapsedRunTime()).count() << " ms\n";
  /// watch.Stop();
  /// ```
  class GZ_MATH_VISIBLE Stopwatch
  {
    /// \brief Constructor.
    public: Stopwatch();

    /// \brief Start the stopwatch.
    /// \param[in] _reset If true the stopwatch is reset first.
    /// \return True if the the stopwatch was started. This will return
    /// false if the stopwatch was already running.
    public: bool Start(const bool _reset = false);

<<<<<<< HEAD
      /// \brief Get the time when the stopwatch was started.
      /// \return The time when stopwatch was started, or
      /// std::chrono::steady_clock::time_point::min() if the stopwatch
      /// has not been started.
      public: std::chrono::steady_clock::time_point StartTime() const;
=======
    /// \brief Get the time when the stopwatch was started.
    /// \return The time when stopwatch was started, or
    /// std::chrono::steady_clock::time_point::min() if the stopwatch
    /// has not been started.
    public: clock::time_point StartTime() const;
>>>>>>> 0ebc06e8

    /// \brief Stop the stopwatch
    /// \return True if the stopwatch was stopped. This will return false
    /// if the stopwatch is not running.
    public: bool Stop();

<<<<<<< HEAD
      /// \brief Get the time when the stopwatch was last stopped.
      /// \return The time when stopwatch was last stopped, or
      /// std::chrono::steady_clock::time_point::min() if the stopwatch
      /// has never been stopped.
      public: std::chrono::steady_clock::time_point StopTime() const;
=======
    /// \brief Get the time when the stopwatch was last stopped.
    /// \return The time when stopwatch was last stopped, or
    /// std::chrono::steady_clock::time_point::min() if the stopwatch
    /// has never been stopped.
    public: clock::time_point StopTime() const;
>>>>>>> 0ebc06e8

    /// \brief Get whether the stopwatch is running.
    /// \return True if the stopwatch is running.
    public: bool Running() const;

    /// \brief Reset the stopwatch. This resets the start time, stop time,
    /// elapsed duration and elapsed stop duration.
    public: void Reset();

<<<<<<< HEAD
      /// \brief Get the amount of time that the stop watch has been
      /// running. This is the total amount of run time, spannning all start
      /// and stop calls. The Reset function or passing true to the Start
      /// function will reset this value.
      /// \return Total amount of elapsed run time.
      public: std::chrono::steady_clock::duration ElapsedRunTime() const;

      /// \brief Get the amount of time that the stop watch has been
      /// stopped. This is the total amount of stop time, spannning all start
      /// and stop calls. The Reset function or passing true to the Start
      /// function will reset this value.
      /// \return Total amount of elapsed stop time.
      public: std::chrono::steady_clock::duration ElapsedStopTime() const;
=======
    /// \brief Get the amount of time that the stop watch has been
    /// running. This is the total amount of run time, spannning all start
    /// and stop calls. The Reset function or passing true to the Start
    /// function will reset this value.
    /// \return Total amount of elapsed run time.
    public: clock::duration ElapsedRunTime() const;

    /// \brief Get the amount of time that the stop watch has been
    /// stopped. This is the total amount of stop time, spannning all start
    /// and stop calls. The Reset function or passing true to the Start
    /// function will reset this value.
    /// \return Total amount of elapsed stop time.
    public: clock::duration ElapsedStopTime() const;
>>>>>>> 0ebc06e8

    /// \brief Equality operator.
    /// \param[in] _watch The watch to compare.
    /// \return True if this watch equals the provided watch.
    public: bool operator==(const Stopwatch &_watch) const;

    /// \brief Inequality operator.
    /// \param[in] _watch The watch to compare.
    /// \return True if this watch does not equal the provided watch.
    public: bool operator!=(const Stopwatch &_watch) const;

    /// \brief Private data pointer.
    GZ_UTILS_IMPL_PTR(dataPtr)
  };
  }  // namespace GZ_MATH_VERSION_NAMESPACE
}  // namespace gz::math
#endif  // GZ_MATH_STOPWATCH_HH_<|MERGE_RESOLUTION|>--- conflicted
+++ resolved
@@ -25,19 +25,12 @@
 
 namespace gz::math
 {
-<<<<<<< HEAD
-  namespace math
-  {
-    // Use a steady clock
-    // This alias is now deprecated; please use std::chrono::steady_clock
-    // directly instead.
-    using clock
-        [[deprecated("As of 8.0, use std::chrono::steady_clock directly.")]]
-        = std::chrono::steady_clock;
-=======
   // Use a steady clock
-  using clock = std::chrono::steady_clock;
->>>>>>> 0ebc06e8
+  // This alias is now deprecated; please use std::chrono::steady_clock
+  // directly instead.
+  using clock
+      [[deprecated("As of 8.0, use std::chrono::steady_clock directly.")]]
+      = std::chrono::steady_clock;
 
   // Inline bracket to help doxygen filtering.
   inline namespace GZ_MATH_VERSION_NAMESPACE {
@@ -73,38 +66,22 @@
     /// false if the stopwatch was already running.
     public: bool Start(const bool _reset = false);
 
-<<<<<<< HEAD
-      /// \brief Get the time when the stopwatch was started.
-      /// \return The time when stopwatch was started, or
-      /// std::chrono::steady_clock::time_point::min() if the stopwatch
-      /// has not been started.
-      public: std::chrono::steady_clock::time_point StartTime() const;
-=======
     /// \brief Get the time when the stopwatch was started.
     /// \return The time when stopwatch was started, or
     /// std::chrono::steady_clock::time_point::min() if the stopwatch
     /// has not been started.
-    public: clock::time_point StartTime() const;
->>>>>>> 0ebc06e8
+    public: std::chrono::steady_clock::time_point StartTime() const;
 
     /// \brief Stop the stopwatch
     /// \return True if the stopwatch was stopped. This will return false
     /// if the stopwatch is not running.
     public: bool Stop();
 
-<<<<<<< HEAD
-      /// \brief Get the time when the stopwatch was last stopped.
-      /// \return The time when stopwatch was last stopped, or
-      /// std::chrono::steady_clock::time_point::min() if the stopwatch
-      /// has never been stopped.
-      public: std::chrono::steady_clock::time_point StopTime() const;
-=======
     /// \brief Get the time when the stopwatch was last stopped.
     /// \return The time when stopwatch was last stopped, or
     /// std::chrono::steady_clock::time_point::min() if the stopwatch
     /// has never been stopped.
-    public: clock::time_point StopTime() const;
->>>>>>> 0ebc06e8
+    public: std::chrono::steady_clock::time_point StopTime() const;
 
     /// \brief Get whether the stopwatch is running.
     /// \return True if the stopwatch is running.
@@ -114,35 +91,19 @@
     /// elapsed duration and elapsed stop duration.
     public: void Reset();
 
-<<<<<<< HEAD
-      /// \brief Get the amount of time that the stop watch has been
-      /// running. This is the total amount of run time, spannning all start
-      /// and stop calls. The Reset function or passing true to the Start
-      /// function will reset this value.
-      /// \return Total amount of elapsed run time.
-      public: std::chrono::steady_clock::duration ElapsedRunTime() const;
-
-      /// \brief Get the amount of time that the stop watch has been
-      /// stopped. This is the total amount of stop time, spannning all start
-      /// and stop calls. The Reset function or passing true to the Start
-      /// function will reset this value.
-      /// \return Total amount of elapsed stop time.
-      public: std::chrono::steady_clock::duration ElapsedStopTime() const;
-=======
     /// \brief Get the amount of time that the stop watch has been
     /// running. This is the total amount of run time, spannning all start
     /// and stop calls. The Reset function or passing true to the Start
     /// function will reset this value.
     /// \return Total amount of elapsed run time.
-    public: clock::duration ElapsedRunTime() const;
+    public: std::chrono::steady_clock::duration ElapsedRunTime() const;
 
     /// \brief Get the amount of time that the stop watch has been
     /// stopped. This is the total amount of stop time, spannning all start
     /// and stop calls. The Reset function or passing true to the Start
     /// function will reset this value.
     /// \return Total amount of elapsed stop time.
-    public: clock::duration ElapsedStopTime() const;
->>>>>>> 0ebc06e8
+    public: std::chrono::steady_clock::duration ElapsedStopTime() const;
 
     /// \brief Equality operator.
     /// \param[in] _watch The watch to compare.
