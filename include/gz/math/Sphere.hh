/*
 * Copyright (C) 2018 Open Source Robotics Foundation
 *
 * Licensed under the Apache License, Version 2.0 (the "License");
 * you may not use this file except in compliance with the License.
 * You may obtain a copy of the License at
 *
 *     http://www.apache.org/licenses/LICENSE-2.0
 *
 * Unless required by applicable law or agreed to in writing, software
 * distributed under the License is distributed on an "AS IS" BASIS,
 * WITHOUT WARRANTIES OR CONDITIONS OF ANY KIND, either express or implied.
 * See the License for the specific language governing permissions and
 * limitations under the License.
 *
*/
#ifndef GZ_MATH_SPHERE_HH_
#define GZ_MATH_SPHERE_HH_

#include <optional>
#include "gz/math/MassMatrix3.hh"
#include "gz/math/Material.hh"
#include "gz/math/Quaternion.hh"
#include "gz/math/Plane.hh"

namespace gz::math
{
  // Foward declarations
  class SpherePrivate;

  // Inline bracket to help doxygen filtering.
  inline namespace GZ_MATH_VERSION_NAMESPACE {
  //
  /// \class Sphere Sphere.hh gz/math/Sphere.hh
  /// \brief A representation of a sphere.
  ///
  /// The sphere class supports defining a sphere with a radius and
  /// material properties. Radius is in meters.
  /// See Material for more on material properties.
  template<typename Precision>
  class Sphere
  {
<<<<<<< HEAD
    // Inline bracket to help doxygen filtering.
    inline namespace GZ_MATH_VERSION_NAMESPACE {
    //
    /// \class Sphere Sphere.hh gz/math/Sphere.hh
    /// \brief A representation of a sphere.
    ///
    /// The sphere class supports defining a sphere with a radius and
    /// material properties. Radius is in meters.
    /// See Material for more on material properties.
    template<typename Precision>
    class Sphere
    {
      /// \brief Default constructor. The default radius is zero.
      public: Sphere() = default;

      /// \brief Construct a sphere with a radius.
      /// \param[in] _radius Radius of the sphere.
      public: explicit Sphere(const Precision _radius);

      /// \brief Construct a sphere with a radius, material
      /// \param[in] _radius Radius of the sphere.
      /// \param[in] _mat Material property for the sphere.
      public: Sphere(const Precision _radius, const Material &_mat);

      /// \brief Get the radius in meters.
      /// \return The radius of the sphere in meters.
      public: Precision Radius() const;

      /// \brief Set the radius in meters.
      /// \param[in] _radius The radius of the sphere in meters.
      public: void SetRadius(const Precision _radius);

      /// \brief Get the material associated with this sphere.
      /// \return The material assigned to this sphere
      public: const gz::math::Material &Material() const;

      /// \brief Set the material associated with this sphere.
      /// \param[in] _mat The material assigned to this sphere
      public: void SetMaterial(const gz::math::Material &_mat);

      /// \brief Get the mass matrix for this sphere. This function
      /// is only meaningful if the sphere's radius and material have been set.
      /// \param[out] _massMat The computed mass matrix will be stored
      /// here.
      /// \return False if computation of the mass matrix failed, which
      /// could be due to an invalid radius (<=0) or density (<=0).
      public: bool MassMatrix(MassMatrix3d &_massMat) const;

      /// \brief Get the mass matrix for this sphere. This function
      /// is only meaningful if the sphere's radius and material have been set.
      /// \return The computed mass matrix if parameters are valid
      /// (radius > 0) and (density > 0). Otherwise
      /// std::nullopt is returned.
      public: std::optional< MassMatrix3<Precision> > MassMatrix() const;

      /// \brief Check if this sphere is equal to the provided sphere.
      /// Radius and material properties will be checked.
      public: bool operator==(const Sphere &_sphere) const;

      /// \brief Check if this sphere is not equal to the provided sphere.
      /// Radius and material properties will be checked.
      public: bool operator!=(const Sphere &_sphere) const;

      /// \brief Get the volume of the sphere in m^3.
      /// \return Volume of the sphere in m^3.
      public: Precision Volume() const;

      /// \brief Get the volume of sphere below a given plane in m^3.
      /// It is assumed that the center of the sphere is on the origin
      /// \param[in] _plane The plane which slices this sphere, expressed
      /// in the sphere's reference frame.
      /// \return Volume below the sphere in m^3.
      public: Precision VolumeBelow(const Plane<Precision> &_plane) const;

      /// \brief Center of volume below the plane. This is useful for example
      /// when calculating where buoyancy should be applied.
      /// \param[in] _plane The plane which slices this sphere, expressed
      /// in the sphere's reference frame.
      /// \return The center of volume if there is anything under the plane,
      /// otherwise return a std::nullopt. Expressed in the sphere's reference
      /// frame.
      public: std::optional<Vector3<Precision>>
        CenterOfVolumeBelow(const Plane<Precision> &_plane) const;

      /// \brief Compute the sphere's density given a mass value. The
      /// sphere is assumed to be solid with uniform density. This
      /// function requires the sphere's radius to be set to a
      /// value greater than zero. The Material of the sphere is ignored.
      /// \param[in] _mass Mass of the sphere, in kg. This value should be
      /// greater than zero.
      /// \return Density of the sphere in kg/m^3. A negative value is
      /// returned if radius or _mass is <= 0.
      public: Precision DensityFromMass(const Precision _mass) const;

      /// \brief Set the density of this sphere based on a mass value.
      /// Density is computed using
      /// Precision DensityFromMass(const Precision _mass) const. The
      /// sphere is assumed to be solid with uniform density. This
      /// function requires the sphere's radius to be set to a
      /// value greater than zero. The existing Material density value is
      /// overwritten only if the return value from this true.
      /// \param[in] _mass Mass of the sphere, in kg. This value should be
      /// greater than zero.
      /// \return True if the density was set. False is returned if the
      /// sphere's radius or the _mass value are <= 0.
      /// \sa Precision DensityFromMass(const Precision _mass) const
      public: bool SetDensityFromMass(const Precision _mass);

      /// \brief Radius of the sphere.
      private: Precision radius = 0.0;

      /// \brief the sphere's material.
      private: gz::math::Material material;
    };

    /// \typedef Sphere<int> Spherei
    /// \brief Sphere with integer precision.
    typedef Sphere<int> Spherei;

    /// \typedef Sphere<double> Sphered
    /// \brief Sphere with double precision.
    typedef Sphere<double> Sphered;

    /// \typedef Sphere<float> Spheref
    /// \brief Sphere with float precision.
    typedef Sphere<float> Spheref;
    }
  }
}
=======
    /// \brief Default constructor. The default radius is zero.
    public: Sphere() = default;

    /// \brief Construct a sphere with a radius.
    /// \param[in] _radius Radius of the sphere.
    public: explicit Sphere(const Precision _radius);

    /// \brief Construct a sphere with a radius, material
    /// \param[in] _radius Radius of the sphere.
    /// \param[in] _mat Material property for the sphere.
    public: Sphere(const Precision _radius, const Material &_mat);

    /// \brief Get the radius in meters.
    /// \return The radius of the sphere in meters.
    public: Precision Radius() const;

    /// \brief Set the radius in meters.
    /// \param[in] _radius The radius of the sphere in meters.
    public: void SetRadius(const Precision _radius);

    /// \brief Get the material associated with this sphere.
    /// \return The material assigned to this sphere
    public: const gz::math::Material &Material() const;

    /// \brief Set the material associated with this sphere.
    /// \param[in] _mat The material assigned to this sphere
    public: void SetMaterial(const gz::math::Material &_mat);

    /// \brief Get the mass matrix for this sphere. This function
    /// is only meaningful if the sphere's radius and material have been set.
    /// \param[out] _massMat The computed mass matrix will be stored
    /// here.
    /// \return False if computation of the mass matrix failed, which
    /// could be due to an invalid radius (<=0) or density (<=0).
    public: bool MassMatrix(MassMatrix3d &_massMat) const;

    /// \brief Get the mass matrix for this sphere. This function
    /// is only meaningful if the sphere's radius and material have been set.
    /// \return The computed mass matrix if parameters are valid
    /// (radius > 0) and (density > 0). Otherwise
    /// std::nullopt is returned.
    public: std::optional< MassMatrix3<Precision> > MassMatrix() const;

    /// \brief Check if this sphere is equal to the provided sphere.
    /// Radius and material properties will be checked.
    public: bool operator==(const Sphere &_sphere) const;

    /// \brief Check if this sphere is not equal to the provided sphere.
    /// Radius and material properties will be checked.
    public: bool operator!=(const Sphere &_sphere) const;

    /// \brief Get the volume of the sphere in m^3.
    /// \return Volume of the sphere in m^3.
    public: Precision Volume() const;

    /// \brief Get the volume of sphere below a given plane in m^3.
    /// It is assumed that the center of the sphere is on the origin
    /// \param[in] _plane The plane which slices this sphere, expressed
    /// in the sphere's reference frame.
    /// \return Volume below the sphere in m^3.
    public: Precision VolumeBelow(const Plane<Precision> &_plane) const;

    /// \brief Center of volume below the plane. This is useful for example
    /// when calculating where buoyancy should be applied.
    /// \param[in] _plane The plane which slices this sphere, expressed
    /// in the sphere's reference frame.
    /// \return The center of volume if there is anything under the plane,
    /// otherwise return a std::nullopt. Expressed in the sphere's reference
    /// frame.
    public: std::optional<Vector3<Precision>>
      CenterOfVolumeBelow(const Plane<Precision> &_plane) const;

    /// \brief Compute the sphere's density given a mass value. The
    /// sphere is assumed to be solid with uniform density. This
    /// function requires the sphere's radius to be set to a
    /// value greater than zero. The Material of the sphere is ignored.
    /// \param[in] _mass Mass of the sphere, in kg. This value should be
    /// greater than zero.
    /// \return Density of the sphere in kg/m^3. A negative value is
    /// returned if radius or _mass is <= 0.
    public: Precision DensityFromMass(const Precision _mass) const;

    /// \brief Set the density of this sphere based on a mass value.
    /// Density is computed using
    /// Precision DensityFromMass(const Precision _mass) const. The
    /// sphere is assumed to be solid with uniform density. This
    /// function requires the sphere's radius to be set to a
    /// value greater than zero. The existing Material density value is
    /// overwritten only if the return value from this true.
    /// \param[in] _mass Mass of the sphere, in kg. This value should be
    /// greater than zero.
    /// \return True if the density was set. False is returned if the
    /// sphere's radius or the _mass value are <= 0.
    /// \sa Precision DensityFromMass(const Precision _mass) const
    public: bool SetDensityFromMass(const Precision _mass);

    /// \brief Radius of the sphere.
    private: Precision radius = 0.0;

    /// \brief the sphere's material.
    private: gz::math::Material material;
  };

  /// \typedef Sphere<int> Spherei
  /// \brief Sphere with integer precision.
  typedef Sphere<int> Spherei;

  /// \typedef Sphere<double> Sphered
  /// \brief Sphere with double precision.
  typedef Sphere<double> Sphered;

  /// \typedef Sphere<float> Spheref
  /// \brief Sphere with float precision.
  typedef Sphere<float> Spheref;
  }  // namespace GZ_MATH_VERSION_NAMESPACE
}  // namespace gz::math
>>>>>>> 0ebc06e8
#include "gz/math/detail/Sphere.hh"
#endif  // GZ_MATH_SPHERE_HH_<|MERGE_RESOLUTION|>--- conflicted
+++ resolved
@@ -25,9 +25,6 @@
 
 namespace gz::math
 {
-  // Foward declarations
-  class SpherePrivate;
-
   // Inline bracket to help doxygen filtering.
   inline namespace GZ_MATH_VERSION_NAMESPACE {
   //
@@ -40,137 +37,6 @@
   template<typename Precision>
   class Sphere
   {
-<<<<<<< HEAD
-    // Inline bracket to help doxygen filtering.
-    inline namespace GZ_MATH_VERSION_NAMESPACE {
-    //
-    /// \class Sphere Sphere.hh gz/math/Sphere.hh
-    /// \brief A representation of a sphere.
-    ///
-    /// The sphere class supports defining a sphere with a radius and
-    /// material properties. Radius is in meters.
-    /// See Material for more on material properties.
-    template<typename Precision>
-    class Sphere
-    {
-      /// \brief Default constructor. The default radius is zero.
-      public: Sphere() = default;
-
-      /// \brief Construct a sphere with a radius.
-      /// \param[in] _radius Radius of the sphere.
-      public: explicit Sphere(const Precision _radius);
-
-      /// \brief Construct a sphere with a radius, material
-      /// \param[in] _radius Radius of the sphere.
-      /// \param[in] _mat Material property for the sphere.
-      public: Sphere(const Precision _radius, const Material &_mat);
-
-      /// \brief Get the radius in meters.
-      /// \return The radius of the sphere in meters.
-      public: Precision Radius() const;
-
-      /// \brief Set the radius in meters.
-      /// \param[in] _radius The radius of the sphere in meters.
-      public: void SetRadius(const Precision _radius);
-
-      /// \brief Get the material associated with this sphere.
-      /// \return The material assigned to this sphere
-      public: const gz::math::Material &Material() const;
-
-      /// \brief Set the material associated with this sphere.
-      /// \param[in] _mat The material assigned to this sphere
-      public: void SetMaterial(const gz::math::Material &_mat);
-
-      /// \brief Get the mass matrix for this sphere. This function
-      /// is only meaningful if the sphere's radius and material have been set.
-      /// \param[out] _massMat The computed mass matrix will be stored
-      /// here.
-      /// \return False if computation of the mass matrix failed, which
-      /// could be due to an invalid radius (<=0) or density (<=0).
-      public: bool MassMatrix(MassMatrix3d &_massMat) const;
-
-      /// \brief Get the mass matrix for this sphere. This function
-      /// is only meaningful if the sphere's radius and material have been set.
-      /// \return The computed mass matrix if parameters are valid
-      /// (radius > 0) and (density > 0). Otherwise
-      /// std::nullopt is returned.
-      public: std::optional< MassMatrix3<Precision> > MassMatrix() const;
-
-      /// \brief Check if this sphere is equal to the provided sphere.
-      /// Radius and material properties will be checked.
-      public: bool operator==(const Sphere &_sphere) const;
-
-      /// \brief Check if this sphere is not equal to the provided sphere.
-      /// Radius and material properties will be checked.
-      public: bool operator!=(const Sphere &_sphere) const;
-
-      /// \brief Get the volume of the sphere in m^3.
-      /// \return Volume of the sphere in m^3.
-      public: Precision Volume() const;
-
-      /// \brief Get the volume of sphere below a given plane in m^3.
-      /// It is assumed that the center of the sphere is on the origin
-      /// \param[in] _plane The plane which slices this sphere, expressed
-      /// in the sphere's reference frame.
-      /// \return Volume below the sphere in m^3.
-      public: Precision VolumeBelow(const Plane<Precision> &_plane) const;
-
-      /// \brief Center of volume below the plane. This is useful for example
-      /// when calculating where buoyancy should be applied.
-      /// \param[in] _plane The plane which slices this sphere, expressed
-      /// in the sphere's reference frame.
-      /// \return The center of volume if there is anything under the plane,
-      /// otherwise return a std::nullopt. Expressed in the sphere's reference
-      /// frame.
-      public: std::optional<Vector3<Precision>>
-        CenterOfVolumeBelow(const Plane<Precision> &_plane) const;
-
-      /// \brief Compute the sphere's density given a mass value. The
-      /// sphere is assumed to be solid with uniform density. This
-      /// function requires the sphere's radius to be set to a
-      /// value greater than zero. The Material of the sphere is ignored.
-      /// \param[in] _mass Mass of the sphere, in kg. This value should be
-      /// greater than zero.
-      /// \return Density of the sphere in kg/m^3. A negative value is
-      /// returned if radius or _mass is <= 0.
-      public: Precision DensityFromMass(const Precision _mass) const;
-
-      /// \brief Set the density of this sphere based on a mass value.
-      /// Density is computed using
-      /// Precision DensityFromMass(const Precision _mass) const. The
-      /// sphere is assumed to be solid with uniform density. This
-      /// function requires the sphere's radius to be set to a
-      /// value greater than zero. The existing Material density value is
-      /// overwritten only if the return value from this true.
-      /// \param[in] _mass Mass of the sphere, in kg. This value should be
-      /// greater than zero.
-      /// \return True if the density was set. False is returned if the
-      /// sphere's radius or the _mass value are <= 0.
-      /// \sa Precision DensityFromMass(const Precision _mass) const
-      public: bool SetDensityFromMass(const Precision _mass);
-
-      /// \brief Radius of the sphere.
-      private: Precision radius = 0.0;
-
-      /// \brief the sphere's material.
-      private: gz::math::Material material;
-    };
-
-    /// \typedef Sphere<int> Spherei
-    /// \brief Sphere with integer precision.
-    typedef Sphere<int> Spherei;
-
-    /// \typedef Sphere<double> Sphered
-    /// \brief Sphere with double precision.
-    typedef Sphere<double> Sphered;
-
-    /// \typedef Sphere<float> Spheref
-    /// \brief Sphere with float precision.
-    typedef Sphere<float> Spheref;
-    }
-  }
-}
-=======
     /// \brief Default constructor. The default radius is zero.
     public: Sphere() = default;
 
@@ -287,6 +153,5 @@
   typedef Sphere<float> Spheref;
   }  // namespace GZ_MATH_VERSION_NAMESPACE
 }  // namespace gz::math
->>>>>>> 0ebc06e8
 #include "gz/math/detail/Sphere.hh"
 #endif  // GZ_MATH_SPHERE_HH_