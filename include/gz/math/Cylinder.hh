--- conflicted
+++ resolved
@@ -24,9 +24,6 @@
 
 namespace gz::math
 {
-  // Foward declarations
-  class CylinderPrivate;
-
   // Inline bracket to help doxygen filtering.
   inline namespace GZ_MATH_VERSION_NAMESPACE {
   //
@@ -41,163 +38,6 @@
   template<typename Precision>
   class Cylinder
   {
-<<<<<<< HEAD
-    // Inline bracket to help doxygen filtering.
-    inline namespace GZ_MATH_VERSION_NAMESPACE {
-    //
-    /// \class Cylinder Cylinder.hh gz/math/Cylinder.hh
-    /// \brief A representation of a cylinder.
-    ///
-    /// The cylinder class supports defining a cylinder with a radius,
-    /// length, rotational offset, and material properties. Radius and
-    /// length are in meters. See Material for more on material properties.
-    /// By default, a cylinder's length is aligned with the Z axis. The
-    /// rotational offset encodes a rotation from the z axis.
-    template<typename Precision>
-    class Cylinder
-    {
-      /// \brief Default constructor. The default radius and length are both
-      /// zero. The default rotational offset is
-      /// Quaternion<Precision>::Identity.
-      public: Cylinder() = default;
-
-      /// \brief Construct a cylinder with a length, radius, and optionally
-      /// a rotational offset.
-      /// \param[in] _length Length of the cylinder.
-      /// \param[in] _radius Radius of the cylinder.
-      /// \param[in] _rotOffset Rotational offset of the cylinder.
-      public: Cylinder(const Precision _length, const Precision _radius,
-                  const Quaternion<Precision> &_rotOffset =
-                  Quaternion<Precision>::Identity);
-
-      /// \brief Construct a cylinder with a length, radius, material and
-      /// optionally a rotational offset.
-      /// \param[in] _length Length of the cylinder.
-      /// \param[in] _radius Radius of the cylinder.
-      /// \param[in] _mat Material property for the cylinder.
-      /// \param[in] _rotOffset Rotational offset of the cylinder.
-      public: Cylinder(const Precision _length, const Precision _radius,
-                  const Material &_mat,
-                  const Quaternion<Precision> &_rotOffset =
-                  Quaternion<Precision>::Identity);
-
-      /// \brief Get the radius in meters.
-      /// \return The radius of the cylinder in meters.
-      public: Precision Radius() const;
-
-      /// \brief Set the radius in meters.
-      /// \param[in] _radius The radius of the cylinder in meters.
-      public: void SetRadius(const Precision _radius);
-
-      /// \brief Get the length in meters.
-      /// \return The length of the cylinder in meters.
-      public: Precision Length() const;
-
-      /// \brief Set the length in meters.
-      /// \param[in] _length The length of the cylinder in meters.
-      public: void SetLength(const Precision _length);
-
-      /// \brief Get the rotational offset. By default, a cylinder's length
-      /// is aligned with the Z axis. The rotational offset encodes
-      /// a rotation from the z axis.
-      /// \return The cylinder's rotational offset.
-      /// \sa void SetRotationalOffset(const Quaternion<Precision> &_rot)
-      public: Quaternion<Precision> RotationalOffset() const;
-
-      /// \brief Set the rotation offset.
-      /// See Quaternion<Precision> RotationalOffset() for details on the
-      /// rotational offset.
-      /// \sa Quaternion<Precision> RotationalOffset() const
-      public: void SetRotationalOffset(
-                  const Quaternion<Precision> &_rotOffset);
-
-      /// \brief Get the material associated with this cylinder.
-      /// \return The material assigned to this cylinder
-      public: const Material &Mat() const;
-
-      /// \brief Set the material associated with this cylinder.
-      /// \param[in] _mat The material assigned to this cylinder
-      public: void SetMat(const Material &_mat);
-
-      /// \brief Get the mass matrix for this cylinder. This function
-      /// is only meaningful if the cylinder's radius, length, and material
-      /// have been set. Optionally, set the rotational offset.
-      /// \param[out] _massMat The computed mass matrix will be stored
-      /// here.
-      /// \return False if computation of the mass matrix failed, which
-      /// could be due to an invalid radius (<=0), length (<=0), or density
-      /// (<=0).
-      public: bool MassMatrix(MassMatrix3d &_massMat) const;
-
-      /// \brief Get the mass matrix for this cylinder. This function
-      /// is only meaningful if the cylinder's radius, length, and material
-      /// have been set. Optionally, set the rotational offset.
-      /// \return The computed mass matrix if parameters are valid
-      /// (radius > 0), (length > 0) and (density > 0). Otherwise
-      /// std::nullopt is returned.
-      public: std::optional< MassMatrix3<Precision> > MassMatrix() const;
-
-      /// \brief Check if this cylinder is equal to the provided cylinder.
-      /// Radius, length, and material properties will be checked.
-      public: bool operator==(const Cylinder &_cylinder) const;
-
-      /// \brief Get the volume of the cylinder in m^3.
-      /// \return Volume of the cylinder in m^3.
-      public: Precision Volume() const;
-
-      /// \brief Compute the cylinder's density given a mass value. The
-      /// cylinder is assumed to be solid with uniform density. This
-      /// function requires the cylinder's radius and length to be set to
-      /// values greater than zero. The Material of the cylinder is ignored.
-      /// \param[in] _mass Mass of the cylinder, in kg. This value should be
-      /// greater than zero.
-      /// \return Density of the cylinder in kg/m^3. A negative value is
-      /// returned if radius, length or _mass is <= 0.
-      public: Precision DensityFromMass(const Precision _mass) const;
-
-      /// \brief Set the density of this cylinder based on a mass value.
-      /// Density is computed using
-      /// Precision DensityFromMass(const Precision _mass) const. The
-      /// cylinder is assumed to be solid with uniform density. This
-      /// function requires the cylinder's radius and length to be set to
-      /// values greater than zero. The existing Material density value is
-      /// overwritten only if the return value from this true.
-      /// \param[in] _mass Mass of the cylinder, in kg. This value should be
-      /// greater than zero.
-      /// \return True if the density was set. False is returned if the
-      /// cylinder's radius, length, or the _mass value are <= 0.
-      /// \sa Precision DensityFromMass(const Precision _mass) const
-      public: bool SetDensityFromMass(const Precision _mass);
-
-      /// \brief Radius of the cylinder.
-      private: Precision radius = 0.0;
-
-      /// \brief Length of the cylinder.
-      private: Precision length = 0.0;
-
-      /// \brief the cylinder's material.
-      private: Material material;
-
-      /// \brief Rotational offset.
-      private: Quaternion<Precision> rotOffset =
-               Quaternion<Precision>::Identity;
-    };
-
-    /// \typedef Cylinder<int> Cylinderi
-    /// \brief Cylinder with integer precision.
-    typedef Cylinder<int> Cylinderi;
-
-    /// \typedef Cylinder<double> Cylinderd
-    /// \brief Cylinder with double precision.
-    typedef Cylinder<double> Cylinderd;
-
-    /// \typedef Cylinder<float> Cylinderf
-    /// \brief Cylinder with float precision.
-    typedef Cylinder<float> Cylinderf;
-    }
-  }
-}
-=======
     /// \brief Default constructor. The default radius and length are both
     /// zero. The default rotational offset is
     /// Quaternion<Precision>::Identity.
@@ -338,6 +178,5 @@
   typedef Cylinder<float> Cylinderf;
   }  // namespace GZ_MATH_VERSION_NAMESPACE
 }  // namespace gz::math
->>>>>>> 0ebc06e8
 #include "gz/math/detail/Cylinder.hh"
 #endif  // GZ_MATH_CYLINDER_HH_