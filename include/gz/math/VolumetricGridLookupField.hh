--- conflicted
+++ resolved
@@ -153,13 +153,8 @@
           assert(_indices.size() == _cloud.size());
           // NOTE: This part of the code assumes an exact grid of points.
           // The grid may be distorted or the stride between different points
-<<<<<<< HEAD
-          // may not be the same, but fundamentally the data is structured still
-          // forms a grid-like structure. It keeps track of the axis indices for
-=======
           // may not be the same, but fundamentally the data is structured in
           // a grid-like structure. It keeps track of the axis indices for
->>>>>>> b9ae6487
           // each point in the grid.
           for(auto pt : _cloud)
           {
