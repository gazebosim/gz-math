/*
 * Copyright (C) 2012 Open Source Robotics Foundation
 *
 * Licensed under the Apache License, Version 2.0 (the "License");
 * you may not use this file except in compliance with the License.
 * You may obtain a copy of the License at
 *
 *     http://www.apache.org/licenses/LICENSE-2.0
 *
 * Unless required by applicable law or agreed to in writing, software
 * distributed under the License is distributed on an "AS IS" BASIS,
 * WITHOUT WARRANTIES OR CONDITIONS OF ANY KIND, either express or implied.
 * See the License for the specific language governing permissions and
 * limitations under the License.
 *
*/
#ifndef GZ_MATH_POSE_HH_
#define GZ_MATH_POSE_HH_

#include <gz/math/Quaternion.hh>
#include <gz/math/Vector3.hh>
#include <gz/math/config.hh>

namespace gz::math
{
  // Inline bracket to help doxygen filtering.
  inline namespace GZ_MATH_VERSION_NAMESPACE {
  //
  /// \class Pose3 Pose3.hh gz/math/Pose3.hh
  /// \brief The Pose3 class represents a 3D position and rotation. The
  /// position  component is a Vector3, and the rotation is a Quaternion.
  ///
  /// The following two type definitions are provided:
  ///
  /// * \ref Pose3f
  /// * \ref Pose3d
  /// ## Examples
  ///
  /// * C++
  ///
  /// \snippet examples/pose3_example.cc complete
  ///
  /// * Ruby
  ///
  /// \code{.rb}
  /// # $ export RUBYLIB=/usr/lib/ruby:$RUBYLIB
  /// #
  /// require 'gz/math'
  ///
  /// # Construct a default Pose3d.
  /// p = Gz::Math::Pose3d.new
  /// printf("A default Pose3d has the following values\n" +
  ///        "%f %f %f %f %f %f\n", p.Pos().X(), p.Pos().Y(), p.Pos().Z(),
  ///        p.Rot().Euler().X(), p.Rot().Euler().Y(), p.Rot().Euler().Z())
  ///
  /// # Construct a pose at position 1, 2, 3 with a yaw of PI radians.
  /// p1 = Gz::Math::Pose3d.new(1, 2, 3, 0, 0, Math::PI)
  /// printf("A pose3d(1, 2, 3, 0, 0, GZ_PI) has the following values\n" +
  ///        "%f %f %f %f %f %f\n", p1.Pos().X(), p1.Pos().Y(), p1.Pos().Z(),
  ///        p1.Rot().Euler().X(), p1.Rot().Euler().Y(), p1.Rot().Euler().Z())
  ///
  /// # Set the position of a pose to 10, 20, 30
  /// p.Pos().Set(10, 20, 30)
  ///
  /// p3 = p * p1
  /// printf("Result of combining two poses is\n"+
  ///         "%f %f %f %f %f %f\n", p3.Pos().X(), p3.Pos().Y(), p3.Pos().Z(),
  ///        p3.Rot().Euler().X(), p3.Rot().Euler().Y(), p3.Rot().Euler().Z())
  /// \endcode
  template<typename T>
  class Pose3
  {
<<<<<<< HEAD
    // Inline bracket to help doxygen filtering.
    inline namespace GZ_MATH_VERSION_NAMESPACE {
    //
    /// \class Pose3 Pose3.hh gz/math/Pose3.hh
    /// \brief The Pose3 class represents a 3D position and rotation. The
    /// position  component is a Vector3, and the rotation is a Quaternion.
    ///
    /// The following two type definitions are provided:
    ///
    /// * \ref Pose3f
    /// * \ref Pose3d
    /// ## Examples
    ///
    /// * C++
    ///
    /// \snippet examples/pose3_example.cc complete
    ///
    /// * Ruby
    ///
    /// \code{.rb}
    /// # $ export RUBYLIB=/usr/lib/ruby:$RUBYLIB
    /// #
    /// require 'gz/math'
    ///
    /// # Construct a default Pose3d.
    /// p = Gz::Math::Pose3d.new
    /// printf("A default Pose3d has the following values\n" +
    ///        "%f %f %f %f %f %f\n", p.Pos().X(), p.Pos().Y(), p.Pos().Z(),
    ///        p.Rot().Euler().X(), p.Rot().Euler().Y(), p.Rot().Euler().Z())
    ///
    /// # Construct a pose at position 1, 2, 3 with a yaw of PI radians.
    /// p1 = Gz::Math::Pose3d.new(1, 2, 3, 0, 0, Math::PI)
    /// printf("A pose3d(1, 2, 3, 0, 0, GZ_PI) has the following values\n" +
    ///        "%f %f %f %f %f %f\n", p1.Pos().X(), p1.Pos().Y(), p1.Pos().Z(),
    ///        p1.Rot().Euler().X(), p1.Rot().Euler().Y(), p1.Rot().Euler().Z())
    ///
    /// # Set the position of a pose to 10, 20, 30
    /// p.Pos().Set(10, 20, 30)
    ///
    /// p3 = p * p1
    /// printf("Result of combining two poses is\n"+
    ///         "%f %f %f %f %f %f\n", p3.Pos().X(), p3.Pos().Y(), p3.Pos().Z(),
    ///        p3.Rot().Euler().X(), p3.Rot().Euler().Y(), p3.Rot().Euler().Z())
    /// \endcode
    template<typename T>
    class Pose3
    {
      /// \brief A Pose3 initialized to zero.
      /// This is equivalent to math::Pose3<T>(0, 0, 0, 0, 0, 0).
      public: static const Pose3<T> &Zero;

      /// \brief Default constructor. This initializes the position
      /// component to zero and the quaternion to identity.
      public: Pose3() = default;

      /// \brief Create a Pose3 based on a position and rotation.
      /// \param[in] _pos The position
      /// \param[in] _rot The rotation
      public: Pose3(const Vector3<T> &_pos, const Quaternion<T> &_rot)
      : p(_pos), q(_rot)
      {
      }

      /// \brief Create a Pose3 using a 6-tuple consisting of
      ///  x, y, z, roll, pitch, and yaw.
      /// \param[in] _x x position in meters.
      /// \param[in] _y y position in meters.
      /// \param[in] _z z position in meters.
      /// \param[in] _roll Roll (rotation about X-axis) in radians.
      /// \param[in] _pitch Pitch (rotation about y-axis) in radians.
      /// \param[in] _yaw Yaw (rotation about z-axis) in radians.
      public: Pose3(T _x, T _y, T _z, T _roll, T _pitch, T _yaw)
      : p(_x, _y, _z), q(_roll, _pitch, _yaw)
      {
      }

      /// \brief Create a Pose3 using a 7-tuple consisting of
      /// x, y, z, qw, qx, qy, qz. The first three values are the position
      /// and the last four the rotation represented as a quaternion.
      /// \param[in] _x x position in meters.
      /// \param[in] _y y position in meters.
      /// \param[in] _z z position in meters.
      /// \param[in] _qw Quaternion w value.
      /// \param[in] _qx Quaternion x value.
      /// \param[in] _qy Quaternion y value.
      /// \param[in] _qz Quaternion z value.
      public: Pose3(T _x, T _y, T _z, T _qw, T _qx, T _qy, T _qz)
      : p(_x, _y, _z), q(_qw, _qx, _qy, _qz)
      {
      }

      /// \brief Copy constructor.
      /// \param[in] _pose Pose3<T> to copy
      public: Pose3(const Pose3<T> &_pose) = default;

      /// \brief Destructor.
      public: ~Pose3() = default;

      /// \brief Set the pose from a Vector3<T> and a Quaternion<T>
      /// \param[in] _pos The position.
      /// \param[in] _rot The rotation.
      public: void Set(const Vector3<T> &_pos, const Quaternion<T> &_rot)
      {
        this->p = _pos;
        this->q = _rot;
      }

      /// \brief Set the pose from a position and Euler angles.
      /// \param[in] _pos The position.
      /// \param[in] _rpy The rotation expressed as Euler angles.
      public: void Set(const Vector3<T> &_pos, const Vector3<T> &_rpy)
      {
        this->p = _pos;
        this->q.SetFromEuler(_rpy);
      }

      /// \brief Set the pose from a six tuple consisting of
      ///  x, y, z, roll, pitch, and yaw.
      /// \param[in] _x x position in meters.
      /// \param[in] _y y position in meters.
      /// \param[in] _z z position in meters.
      /// \param[in] _roll Roll (rotation about X-axis) in radians.
      /// \param[in] _pitch Pitch (rotation about y-axis) in radians.
      /// \param[in] _yaw Pitch (rotation about z-axis) in radians.
      public: void Set(T _x, T _y, T _z, T _roll, T _pitch, T _yaw)
      {
        this->p.Set(_x, _y, _z);
        this->q.SetFromEuler(math::Vector3<T>(_roll, _pitch, _yaw));
      }

      /// \brief See if a pose is finite (e.g., not nan)
      /// \return True if this pose is finite.
      public: bool IsFinite() const
      {
        return this->p.IsFinite() && this->q.IsFinite();
      }

      /// \brief Fix any nan values.
      public: inline void Correct()
      {
        this->p.Correct();
        this->q.Correct();
      }

      /// \brief Get the inverse of this pose.
      /// \return The inverse pose.
      public: Pose3<T> Inverse() const
      {
        Quaternion<T> inv = this->q.Inverse();
        return Pose3<T>(inv * (this->p*-1), inv);
      }

      /// \brief Equality operator.
      /// \param[in] _pose Pose3<T> for comparison.
      /// \return True if this pose is equal to the given pose.
      public: bool operator==(const Pose3<T> &_pose) const
      {
        return this->p == _pose.p && this->q == _pose.q;
      }

      /// \brief Inequality operator.
      /// \param[in] _pose Pose3<T> for comparison.
      /// \return True if this pose is not equal to the  given pose.
      public: bool operator!=(const Pose3<T> &_pose) const
      {
        return this->p != _pose.p || this->q != _pose.q;
      }

      /// \brief Multiplication operator.
      /// Given X_OP (frame P relative to O) and X_PQ (frame Q relative to P)
      /// then X_OQ = X_OP * X_PQ (frame Q relative to O).
      /// \param[in] _pose The pose to multiply by.
      /// \return The resulting pose.
      public: Pose3<T> operator*(const Pose3<T> &_pose) const
      {
        return Pose3<T>(_pose.CoordPositionAdd(*this),  this->q * _pose.q);
      }

      /// \brief Multiplication assignment operator. This pose will become
      /// equal to this * _pose.
      /// \param[in] _pose Pose3<T> to multiply to this pose
      /// \sa operator*(const Pose3<T> &_pose) const
      /// \return The resulting pose
      public: const Pose3<T> &operator*=(const Pose3<T> &_pose)
      {
        *this = *this * _pose;
        return *this;
      }

      /// \brief Assignment operator
      /// \param[in] _pose Pose3<T> to copy
      public: Pose3<T> &operator=(const Pose3<T> &_pose) = default;

      /// \brief Add one point to a vector: result = this + pos.
      /// \param[in] _pos Position to add to this pose
      /// \return The resulting position.
      public: Vector3<T> CoordPositionAdd(const Vector3<T> &_pos) const
      {
        Quaternion<T> tmp(0.0, _pos.X(), _pos.Y(), _pos.Z());

        // result = pose.q + pose.q * this->p * pose.q!
        tmp = this->q * (tmp * this->q.Inverse());

        return Vector3<T>(this->p.X() + tmp.X(),
                          this->p.Y() + tmp.Y(),
                          this->p.Z() + tmp.Z());
      }

      /// \brief Add one pose to another: result = this + pose.
      /// \param[in] _pose The Pose3<T> to add.
      /// \return The resulting position.
      public: Vector3<T> CoordPositionAdd(const Pose3<T> &_pose) const
      {
        Quaternion<T> tmp(static_cast<T>(0),
            this->p.X(), this->p.Y(), this->p.Z());

        // result = _pose.q + _pose.q * this->p * _pose.q!
        tmp = _pose.q * (tmp * _pose.q.Inverse());

        return Vector3<T>(_pose.p.X() + tmp.X(),
                          _pose.p.Y() + tmp.Y(),
                          _pose.p.Z() + tmp.Z());
      }

      /// \brief Subtract one position from another: result = this - pose
      /// \param[in] _pose Pose3<T> to subtract
      /// \return The resulting position
      public: inline Vector3<T> CoordPositionSub(const Pose3<T> &_pose) const
      {
        Quaternion<T> tmp(0,
            this->p.X() - _pose.p.X(),
            this->p.Y() - _pose.p.Y(),
            this->p.Z() - _pose.p.Z());

        tmp = _pose.q.Inverse() * (tmp * _pose.q);
        return Vector3<T>(tmp.X(), tmp.Y(), tmp.Z());
      }

      /// \brief Add one rotation to another: result =  this->q + rot.
      /// \param[in] _rot Rotation to add.
      /// \return The resulting rotation.
      public: Quaternion<T> CoordRotationAdd(const Quaternion<T> &_rot) const
      {
        return Quaternion<T>(_rot * this->q);
      }

      /// \brief Subtract one rotation from another: result = this->q - rot.
      /// \param[in] _rot The rotation to subtract.
      /// \return The resulting rotation.
      public: inline Quaternion<T> CoordRotationSub(
                  const Quaternion<T> &_rot) const
      {
        Quaternion<T> result(_rot.Inverse() * this->q);
        result.Normalize();
        return result;
      }

      /// \brief Find the inverse of a pose; i.e., if b = this + a, given b and
      /// this, find a.
      /// \param[in] _b the other pose.
      // \return The inverse pose.
      public: Pose3<T> CoordPoseSolve(const Pose3<T> &_b) const
      {
        Quaternion<T> qt;
        Pose3<T> a;

        a.q = this->q.Inverse() * _b.q;
        qt = a.q * Quaternion<T>(0, this->p.X(), this->p.Y(), this->p.Z());
        qt = qt * a.q.Inverse();
        a.p = _b.p - Vector3<T>(qt.X(), qt.Y(), qt.Z());

        return a;
      }

      /// \brief Reset the pose. This sets the position to zero and the
      /// rotation to identify.
      public: void Reset()
      {
        // set the position to zero
        this->p.Set();
        this->q = Quaternion<T>::Identity;
      }

      /// \brief Rotate the vector part of a pose about the origin.
      /// \param[in] _q rotation.
      /// \return The rotated pose.
      public: Pose3<T> RotatePositionAboutOrigin(const Quaternion<T> &_q) const
      {
        Pose3<T> a = *this;
        a.p.X((1.0 - 2.0*_q.Y()*_q.Y() - 2.0*_q.Z()*_q.Z()) * this->p.X()
                +(2.0*(_q.X()*_q.Y()+_q.W()*_q.Z())) * this->p.Y()
                +(2.0*(_q.X()*_q.Z()-_q.W()*_q.Y())) * this->p.Z());
        a.p.Y((2.0*(_q.X()*_q.Y()-_q.W()*_q.Z())) * this->p.X()
                +(1.0 - 2.0*_q.X()*_q.X() - 2.0*_q.Z()*_q.Z()) * this->p.Y()
                +(2.0*(_q.Y()*_q.Z()+_q.W()*_q.X())) * this->p.Z());
        a.p.Z((2.0*(_q.X()*_q.Z()+_q.W()*_q.Y())) * this->p.X()
                +(2.0*(_q.Y()*_q.Z()-_q.W()*_q.X())) * this->p.Y()
                +(1.0 - 2.0*_q.X()*_q.X() - 2.0*_q.Y()*_q.Y()) * this->p.Z());
        return a;
      }

      /// \brief Round all values to _precision decimal places.
      /// \param[in] _precision Number of decimal places.
      public: void Round(int _precision)
      {
        this->q.Round(_precision);
        this->p.Round(_precision);
      }

      /// \brief Get the position.
      /// \return Origin of the pose.
      public: inline const Vector3<T> &Pos() const
      {
        return this->p;
      }

      /// \brief Get a mutable reference to the position.
      /// \return Origin of the pose.
      public: inline Vector3<T> &Pos()
      {
        return this->p;
      }

      /// \brief Get the X value of the position.
      /// \return Value X of the origin of the pose.
      /// \note The return is made by value since
      /// Vector3<T>.X() is already a reference.
      public: inline const T X() const
      {
        return this->p.X();
      }

      /// \brief Set X value of the position.
      public: inline void SetX(T x)
      {
       this->p.X() = x;
      }

      /// \brief Get the Y value of the position.
      /// \return Value Y of the origin of the pose.
      /// \note The return is made by value since
      /// Vector3<T>.Y() is already a reference.
      public: inline const T Y() const
      {
        return this->p.Y();
      }

      /// \brief Set the Y value of the position.
      public: inline void SetY(T y)
      {
        this->p.Y() = y;
      }

      /// \brief Get the Z value of the position.
      /// \return Value Z of the origin of the pose.
      /// \note The return is made by value since
      /// Vector3<T>.Z() is already a reference.
      public: inline const T Z() const
      {
        return this->p.Z();
      }

      /// \brief Set the Z value of the position.
      public: inline void SetZ(T z)
      {
        this->p.Z() = z;
      }

      /// \brief Get the rotation.
      /// \return Quaternion representation of the rotation.
      public: inline const Quaternion<T> &Rot() const
      {
        return this->q;
      }

      /// \brief Get a mutable reference to the rotation.
      /// \return Quaternion representation of the rotation.
      public: inline Quaternion<T> &Rot()
      {
        return this->q;
      }

      /// \brief Get the Roll value of the rotation.
      /// \return Roll value of the orientation.
      /// \note The return is made by value since
      ///  Quaternion<T>.Roll() is already a reference.
      public: inline const T Roll() const
      {
        return this->q.Roll();
      }

      /// \brief Get the Pitch value of the rotation.
      /// \return Pitch value of the orientation.
      /// \note The return is made by value since
      ///  Quaternion<T>.Pitch() is already a reference.
      public: inline const T Pitch() const
      {
        return this->q.Pitch();
      }

      /// \brief Get the Yaw value of the rotation.
      /// \return Yaw value of the orientation.
      /// \note The return is made by value since
      ///  Quaternion<T>.Yaw() is already a reference.
      public: inline const T Yaw() const
      {
        return this->q.Yaw();
      }

      /// \brief Stream insertion operator
      /// \param[in] _out output stream
      /// \param[in] _pose pose to output
      /// \return the stream
      public: friend std::ostream &operator<<(
                  std::ostream &_out, const gz::math::Pose3<T> &_pose)
      {
        _out << _pose.Pos() << " " << _pose.Rot();
        return _out;
      }

      /// \brief Stream extraction operator
      /// \param[in] _in the input stream
      /// \param[in] _pose the pose
      /// \return the stream
      public: friend std::istream &operator>>(
                  std::istream &_in, gz::math::Pose3<T> &_pose)
      {
        // Skip white spaces
        _in.setf(std::ios_base::skipws);
        Vector3<T> pos;
        Quaternion<T> rot;
        _in >> pos >> rot;
        _pose.Set(pos, rot);
        return _in;
      }

      /// \brief Equality test with tolerance.
      /// \param[in] _p The pose to compare this against. Both the position
      /// Vector3 and rotation Quaternion are compared.
      /// \param[in] _tol Equality tolerance.
      /// \return True if the position and orientation of the poses are equal
      /// within the tolerence specified by _tol.
      public: bool Equal(const Pose3 &_p, const T &_tol) const
      {
        return this->p.Equal(_p.p, _tol) && this->q.Equal(_p.q, _tol);
      }

      /// \brief The position
      private: Vector3<T> p;

      /// \brief The rotation
      private: Quaternion<T> q;
    };

    namespace detail {

      template<typename T> constexpr Pose3<T> gPose3Zero{};

    }  // namespace detail

    template<typename T> const Pose3<T> &Pose3<T>::Zero = detail::gPose3Zero<T>;

    /// typedef Pose3<double> as Pose3d.
    typedef Pose3<double> Pose3d;

    /// typedef Pose3<float> as Pose3f.
    typedef Pose3<float> Pose3f;
    }
  }
}
#endif
=======
    /// \brief A Pose3 initialized to zero.
    /// This is equivalent to math::Pose3<T>(0, 0, 0, 0, 0, 0).
    public: static const Pose3<T> &Zero;

    /// \brief Default constructor. This initializes the position
    /// component to zero and the quaternion to identity.
    public: Pose3() = default;

    /// \brief Create a Pose3 based on a position and rotation.
    /// \param[in] _pos The position
    /// \param[in] _rot The rotation
    public: Pose3(const Vector3<T> &_pos, const Quaternion<T> &_rot)
    : p(_pos), q(_rot)
    {
    }

    /// \brief Create a Pose3 using a 6-tuple consisting of
    ///  x, y, z, roll, pitch, and yaw.
    /// \param[in] _x x position in meters.
    /// \param[in] _y y position in meters.
    /// \param[in] _z z position in meters.
    /// \param[in] _roll Roll (rotation about X-axis) in radians.
    /// \param[in] _pitch Pitch (rotation about y-axis) in radians.
    /// \param[in] _yaw Yaw (rotation about z-axis) in radians.
    public: Pose3(T _x, T _y, T _z, T _roll, T _pitch, T _yaw)
    : p(_x, _y, _z), q(_roll, _pitch, _yaw)
    {
    }

    /// \brief Create a Pose3 using a 7-tuple consisting of
    /// x, y, z, qw, qx, qy, qz. The first three values are the position
    /// and the last four the rotation represented as a quaternion.
    /// \param[in] _x x position in meters.
    /// \param[in] _y y position in meters.
    /// \param[in] _z z position in meters.
    /// \param[in] _qw Quaternion w value.
    /// \param[in] _qx Quaternion x value.
    /// \param[in] _qy Quaternion y value.
    /// \param[in] _qz Quaternion z value.
    public: Pose3(T _x, T _y, T _z, T _qw, T _qx, T _qy, T _qz)
    : p(_x, _y, _z), q(_qw, _qx, _qy, _qz)
    {
    }

    /// \brief Copy constructor.
    /// \param[in] _pose Pose3<T> to copy
    public: Pose3(const Pose3<T> &_pose) = default;

    /// \brief Destructor.
    public: ~Pose3() = default;

    /// \brief Set the pose from a Vector3<T> and a Quaternion<T>
    /// \param[in] _pos The position.
    /// \param[in] _rot The rotation.
    public: void Set(const Vector3<T> &_pos, const Quaternion<T> &_rot)
    {
      this->p = _pos;
      this->q = _rot;
    }

    /// \brief Set the pose from a position and Euler angles.
    /// \param[in] _pos The position.
    /// \param[in] _rpy The rotation expressed as Euler angles.
    public: void Set(const Vector3<T> &_pos, const Vector3<T> &_rpy)
    {
      this->p = _pos;
      this->q.SetFromEuler(_rpy);
    }

    /// \brief Set the pose from a six tuple consisting of
    ///  x, y, z, roll, pitch, and yaw.
    /// \param[in] _x x position in meters.
    /// \param[in] _y y position in meters.
    /// \param[in] _z z position in meters.
    /// \param[in] _roll Roll (rotation about X-axis) in radians.
    /// \param[in] _pitch Pitch (rotation about y-axis) in radians.
    /// \param[in] _yaw Pitch (rotation about z-axis) in radians.
    public: void Set(T _x, T _y, T _z, T _roll, T _pitch, T _yaw)
    {
      this->p.Set(_x, _y, _z);
      this->q.SetFromEuler(math::Vector3<T>(_roll, _pitch, _yaw));
    }

    /// \brief See if a pose is finite (e.g., not nan)
    /// \return True if this pose is finite.
    public: bool IsFinite() const
    {
      return this->p.IsFinite() && this->q.IsFinite();
    }

    /// \brief Fix any nan values.
    public: inline void Correct()
    {
      this->p.Correct();
      this->q.Correct();
    }

    /// \brief Get the inverse of this pose.
    /// \return The inverse pose.
    public: Pose3<T> Inverse() const
    {
      Quaternion<T> inv = this->q.Inverse();
      return Pose3<T>(inv * (this->p*-1), inv);
    }

    /// \brief Addition operator.
    /// A is the transform from O to P specified in frame O
    /// B is the transform from P to Q specified in frame P
    /// then, B + A is the transform from O to Q specified in frame O
    /// \param[in] _pose Pose3<T> to add to this pose.
    /// \return The resulting pose.
    public: GZ_DEPRECATED(7) Pose3<T> operator+(const Pose3<T> &_pose) const
    {
      Pose3<T> result;

      result.p = this->CoordPositionAdd(_pose);
      result.q = this->CoordRotationAdd(_pose.q);

      return result;
    }

    /// \brief Addition assignment operator.
    /// \param[in] _pose Pose3<T> to add to this pose.
    /// \sa operator+(const Pose3<T> &_pose) const.
    /// \return The resulting pose.
    public: GZ_DEPRECATED(7) const Pose3<T> &
            operator+=(const Pose3<T> &_pose)
    {
      this->p = this->CoordPositionAdd(_pose);
      this->q = this->CoordRotationAdd(_pose.q);

      return *this;
    }

    /// \brief Negation operator.
    /// A is the transform from O to P in frame O
    /// then -A is transform from P to O specified in frame P
    /// \return The resulting pose.
    public: GZ_DEPRECATED(7) Pose3<T> operator-() const
    {
      return this->Inverse();
    }

    /// \brief Subtraction operator.
    /// A is the transform from O to P in frame O
    /// B is the transform from O to Q in frame O
    /// B - A is the transform from P to Q in frame P
    /// \param[in] _pose Pose3<T> to subtract from this one.
    /// \return The resulting pose.
    public: GZ_DEPRECATED(7) Pose3<T> operator-(const Pose3<T> &_pose) const
    {
      return Pose3<T>(this->CoordPositionSub(_pose),
        this->CoordRotationSub(_pose.q));
    }

    /// \brief Subtraction assignment operator.
    /// \param[in] _pose Pose3<T> to subtract from this one
    /// \sa operator-(const Pose3<T> &_pose) const.
    /// \return The resulting pose
    public: GZ_DEPRECATED(7) const Pose3<T> &
            operator-=(const Pose3<T> &_pose)
    {
      this->p = this->CoordPositionSub(_pose);
      this->q = this->CoordRotationSub(_pose.q);

      return *this;
    }

    /// \brief Equality operator.
    /// \param[in] _pose Pose3<T> for comparison.
    /// \return True if this pose is equal to the given pose.
    public: bool operator==(const Pose3<T> &_pose) const
    {
      return this->p == _pose.p && this->q == _pose.q;
    }

    /// \brief Inequality operator.
    /// \param[in] _pose Pose3<T> for comparison.
    /// \return True if this pose is not equal to the  given pose.
    public: bool operator!=(const Pose3<T> &_pose) const
    {
      return this->p != _pose.p || this->q != _pose.q;
    }

    /// \brief Multiplication operator.
    /// Given X_OP (frame P relative to O) and X_PQ (frame Q relative to P)
    /// then X_OQ = X_OP * X_PQ (frame Q relative to O).
    /// \param[in] _pose The pose to multiply by.
    /// \return The resulting pose.
    public: Pose3<T> operator*(const Pose3<T> &_pose) const
    {
      return Pose3<T>(_pose.CoordPositionAdd(*this),  this->q * _pose.q);
    }

    /// \brief Multiplication assignment operator. This pose will become
    /// equal to this * _pose.
    /// \param[in] _pose Pose3<T> to multiply to this pose
    /// \sa operator*(const Pose3<T> &_pose) const
    /// \return The resulting pose
    public: const Pose3<T> &operator*=(const Pose3<T> &_pose)
    {
      *this = *this * _pose;
      return *this;
    }

    /// \brief Assignment operator
    /// \param[in] _pose Pose3<T> to copy
    public: Pose3<T> &operator=(const Pose3<T> &_pose) = default;

    /// \brief Add one point to a vector: result = this + pos.
    /// \param[in] _pos Position to add to this pose
    /// \return The resulting position.
    public: Vector3<T> CoordPositionAdd(const Vector3<T> &_pos) const
    {
      Quaternion<T> tmp(0.0, _pos.X(), _pos.Y(), _pos.Z());

      // result = pose.q + pose.q * this->p * pose.q!
      tmp = this->q * (tmp * this->q.Inverse());

      return Vector3<T>(this->p.X() + tmp.X(),
                        this->p.Y() + tmp.Y(),
                        this->p.Z() + tmp.Z());
    }

    /// \brief Add one pose to another: result = this + pose.
    /// \param[in] _pose The Pose3<T> to add.
    /// \return The resulting position.
    public: Vector3<T> CoordPositionAdd(const Pose3<T> &_pose) const
    {
      Quaternion<T> tmp(static_cast<T>(0),
          this->p.X(), this->p.Y(), this->p.Z());

      // result = _pose.q + _pose.q * this->p * _pose.q!
      tmp = _pose.q * (tmp * _pose.q.Inverse());

      return Vector3<T>(_pose.p.X() + tmp.X(),
                        _pose.p.Y() + tmp.Y(),
                        _pose.p.Z() + tmp.Z());
    }

    /// \brief Subtract one position from another: result = this - pose
    /// \param[in] _pose Pose3<T> to subtract
    /// \return The resulting position
    public: inline Vector3<T> CoordPositionSub(const Pose3<T> &_pose) const
    {
      Quaternion<T> tmp(0,
          this->p.X() - _pose.p.X(),
          this->p.Y() - _pose.p.Y(),
          this->p.Z() - _pose.p.Z());

      tmp = _pose.q.Inverse() * (tmp * _pose.q);
      return Vector3<T>(tmp.X(), tmp.Y(), tmp.Z());
    }

    /// \brief Add one rotation to another: result =  this->q + rot.
    /// \param[in] _rot Rotation to add.
    /// \return The resulting rotation.
    public: Quaternion<T> CoordRotationAdd(const Quaternion<T> &_rot) const
    {
      return Quaternion<T>(_rot * this->q);
    }

    /// \brief Subtract one rotation from another: result = this->q - rot.
    /// \param[in] _rot The rotation to subtract.
    /// \return The resulting rotation.
    public: inline Quaternion<T> CoordRotationSub(
                const Quaternion<T> &_rot) const
    {
      Quaternion<T> result(_rot.Inverse() * this->q);
      result.Normalize();
      return result;
    }

    /// \brief Find the inverse of a pose; i.e., if b = this + a, given b and
    /// this, find a.
    /// \param[in] _b the other pose.
    // \return The inverse pose.
    public: Pose3<T> CoordPoseSolve(const Pose3<T> &_b) const
    {
      Quaternion<T> qt;
      Pose3<T> a;

      a.q = this->q.Inverse() * _b.q;
      qt = a.q * Quaternion<T>(0, this->p.X(), this->p.Y(), this->p.Z());
      qt = qt * a.q.Inverse();
      a.p = _b.p - Vector3<T>(qt.X(), qt.Y(), qt.Z());

      return a;
    }

    /// \brief Reset the pose. This sets the position to zero and the
    /// rotation to identify.
    public: void Reset()
    {
      // set the position to zero
      this->p.Set();
      this->q = Quaternion<T>::Identity;
    }

    /// \brief Rotate the vector part of a pose about the origin.
    /// \param[in] _q rotation.
    /// \return The rotated pose.
    public: Pose3<T> RotatePositionAboutOrigin(const Quaternion<T> &_q) const
    {
      Pose3<T> a = *this;
      a.p.X((1.0 - 2.0*_q.Y()*_q.Y() - 2.0*_q.Z()*_q.Z()) * this->p.X()
              +(2.0*(_q.X()*_q.Y()+_q.W()*_q.Z())) * this->p.Y()
              +(2.0*(_q.X()*_q.Z()-_q.W()*_q.Y())) * this->p.Z());
      a.p.Y((2.0*(_q.X()*_q.Y()-_q.W()*_q.Z())) * this->p.X()
              +(1.0 - 2.0*_q.X()*_q.X() - 2.0*_q.Z()*_q.Z()) * this->p.Y()
              +(2.0*(_q.Y()*_q.Z()+_q.W()*_q.X())) * this->p.Z());
      a.p.Z((2.0*(_q.X()*_q.Z()+_q.W()*_q.Y())) * this->p.X()
              +(2.0*(_q.Y()*_q.Z()-_q.W()*_q.X())) * this->p.Y()
              +(1.0 - 2.0*_q.X()*_q.X() - 2.0*_q.Y()*_q.Y()) * this->p.Z());
      return a;
    }

    /// \brief Round all values to _precision decimal places.
    /// \param[in] _precision Number of decimal places.
    public: void Round(int _precision)
    {
      this->q.Round(_precision);
      this->p.Round(_precision);
    }

    /// \brief Get the position.
    /// \return Origin of the pose.
    public: inline const Vector3<T> &Pos() const
    {
      return this->p;
    }

    /// \brief Get a mutable reference to the position.
    /// \return Origin of the pose.
    public: inline Vector3<T> &Pos()
    {
      return this->p;
    }

    /// \brief Get the X value of the position.
    /// \return Value X of the origin of the pose.
    /// \note The return is made by value since
    /// Vector3<T>.X() is already a reference.
    public: inline const T X() const
    {
      return this->p.X();
    }

    /// \brief Set X value of the position.
    public: inline void SetX(T x)
    {
     this->p.X() = x;
    }

    /// \brief Get the Y value of the position.
    /// \return Value Y of the origin of the pose.
    /// \note The return is made by value since
    /// Vector3<T>.Y() is already a reference.
    public: inline const T Y() const
    {
      return this->p.Y();
    }

    /// \brief Set the Y value of the position.
    public: inline void SetY(T y)
    {
      this->p.Y() = y;
    }

    /// \brief Get the Z value of the position.
    /// \return Value Z of the origin of the pose.
    /// \note The return is made by value since
    /// Vector3<T>.Z() is already a reference.
    public: inline const T Z() const
    {
      return this->p.Z();
    }

    /// \brief Set the Z value of the position.
    public: inline void SetZ(T z)
    {
      this->p.Z() = z;
    }

    /// \brief Get the rotation.
    /// \return Quaternion representation of the rotation.
    public: inline const Quaternion<T> &Rot() const
    {
      return this->q;
    }

    /// \brief Get a mutable reference to the rotation.
    /// \return Quaternion representation of the rotation.
    public: inline Quaternion<T> &Rot()
    {
      return this->q;
    }

    /// \brief Get the Roll value of the rotation.
    /// \return Roll value of the orientation.
    /// \note The return is made by value since
    ///  Quaternion<T>.Roll() is already a reference.
    public: inline const T Roll() const
    {
      return this->q.Roll();
    }

    /// \brief Get the Pitch value of the rotation.
    /// \return Pitch value of the orientation.
    /// \note The return is made by value since
    ///  Quaternion<T>.Pitch() is already a reference.
    public: inline const T Pitch() const
    {
      return this->q.Pitch();
    }

    /// \brief Get the Yaw value of the rotation.
    /// \return Yaw value of the orientation.
    /// \note The return is made by value since
    ///  Quaternion<T>.Yaw() is already a reference.
    public: inline const T Yaw() const
    {
      return this->q.Yaw();
    }

    /// \brief Stream insertion operator
    /// \param[in] _out output stream
    /// \param[in] _pose pose to output
    /// \return the stream
    public: friend std::ostream &operator<<(
                std::ostream &_out, const gz::math::Pose3<T> &_pose)
    {
      _out << _pose.Pos() << " " << _pose.Rot();
      return _out;
    }

    /// \brief Stream extraction operator
    /// \param[in] _in the input stream
    /// \param[in] _pose the pose
    /// \return the stream
    public: friend std::istream &operator>>(
                std::istream &_in, gz::math::Pose3<T> &_pose)
    {
      // Skip white spaces
      _in.setf(std::ios_base::skipws);
      Vector3<T> pos;
      Quaternion<T> rot;
      _in >> pos >> rot;
      _pose.Set(pos, rot);
      return _in;
    }

    /// \brief Equality test with tolerance.
    /// \param[in] _p The pose to compare this against. Both the position
    /// Vector3 and rotation Quaternion are compared.
    /// \param[in] _tol Equality tolerance.
    /// \return True if the position and orientation of the poses are equal
    /// within the tolerence specified by _tol.
    public: bool Equal(const Pose3 &_p, const T &_tol) const
    {
      return this->p.Equal(_p.p, _tol) && this->q.Equal(_p.q, _tol);
    }

    /// \brief The position
    private: Vector3<T> p;

    /// \brief The rotation
    private: Quaternion<T> q;
  };

  namespace detail {

    template<typename T> constexpr Pose3<T> gPose3Zero{};

  }  // namespace detail

  template<typename T> const Pose3<T> &Pose3<T>::Zero = detail::gPose3Zero<T>;

  /// typedef Pose3<double> as Pose3d.
  typedef Pose3<double> Pose3d;

  /// typedef Pose3<float> as Pose3f.
  typedef Pose3<float> Pose3f;
  }  // namespace GZ_MATH_VERSION_NAMESPACE
}  // namespace gz::math
#endif  // GZ_MATH_POSE_HH_
>>>>>>> 0ebc06e8
<|MERGE_RESOLUTION|>--- conflicted
+++ resolved
@@ -70,479 +70,6 @@
   template<typename T>
   class Pose3
   {
-<<<<<<< HEAD
-    // Inline bracket to help doxygen filtering.
-    inline namespace GZ_MATH_VERSION_NAMESPACE {
-    //
-    /// \class Pose3 Pose3.hh gz/math/Pose3.hh
-    /// \brief The Pose3 class represents a 3D position and rotation. The
-    /// position  component is a Vector3, and the rotation is a Quaternion.
-    ///
-    /// The following two type definitions are provided:
-    ///
-    /// * \ref Pose3f
-    /// * \ref Pose3d
-    /// ## Examples
-    ///
-    /// * C++
-    ///
-    /// \snippet examples/pose3_example.cc complete
-    ///
-    /// * Ruby
-    ///
-    /// \code{.rb}
-    /// # $ export RUBYLIB=/usr/lib/ruby:$RUBYLIB
-    /// #
-    /// require 'gz/math'
-    ///
-    /// # Construct a default Pose3d.
-    /// p = Gz::Math::Pose3d.new
-    /// printf("A default Pose3d has the following values\n" +
-    ///        "%f %f %f %f %f %f\n", p.Pos().X(), p.Pos().Y(), p.Pos().Z(),
-    ///        p.Rot().Euler().X(), p.Rot().Euler().Y(), p.Rot().Euler().Z())
-    ///
-    /// # Construct a pose at position 1, 2, 3 with a yaw of PI radians.
-    /// p1 = Gz::Math::Pose3d.new(1, 2, 3, 0, 0, Math::PI)
-    /// printf("A pose3d(1, 2, 3, 0, 0, GZ_PI) has the following values\n" +
-    ///        "%f %f %f %f %f %f\n", p1.Pos().X(), p1.Pos().Y(), p1.Pos().Z(),
-    ///        p1.Rot().Euler().X(), p1.Rot().Euler().Y(), p1.Rot().Euler().Z())
-    ///
-    /// # Set the position of a pose to 10, 20, 30
-    /// p.Pos().Set(10, 20, 30)
-    ///
-    /// p3 = p * p1
-    /// printf("Result of combining two poses is\n"+
-    ///         "%f %f %f %f %f %f\n", p3.Pos().X(), p3.Pos().Y(), p3.Pos().Z(),
-    ///        p3.Rot().Euler().X(), p3.Rot().Euler().Y(), p3.Rot().Euler().Z())
-    /// \endcode
-    template<typename T>
-    class Pose3
-    {
-      /// \brief A Pose3 initialized to zero.
-      /// This is equivalent to math::Pose3<T>(0, 0, 0, 0, 0, 0).
-      public: static const Pose3<T> &Zero;
-
-      /// \brief Default constructor. This initializes the position
-      /// component to zero and the quaternion to identity.
-      public: Pose3() = default;
-
-      /// \brief Create a Pose3 based on a position and rotation.
-      /// \param[in] _pos The position
-      /// \param[in] _rot The rotation
-      public: Pose3(const Vector3<T> &_pos, const Quaternion<T> &_rot)
-      : p(_pos), q(_rot)
-      {
-      }
-
-      /// \brief Create a Pose3 using a 6-tuple consisting of
-      ///  x, y, z, roll, pitch, and yaw.
-      /// \param[in] _x x position in meters.
-      /// \param[in] _y y position in meters.
-      /// \param[in] _z z position in meters.
-      /// \param[in] _roll Roll (rotation about X-axis) in radians.
-      /// \param[in] _pitch Pitch (rotation about y-axis) in radians.
-      /// \param[in] _yaw Yaw (rotation about z-axis) in radians.
-      public: Pose3(T _x, T _y, T _z, T _roll, T _pitch, T _yaw)
-      : p(_x, _y, _z), q(_roll, _pitch, _yaw)
-      {
-      }
-
-      /// \brief Create a Pose3 using a 7-tuple consisting of
-      /// x, y, z, qw, qx, qy, qz. The first three values are the position
-      /// and the last four the rotation represented as a quaternion.
-      /// \param[in] _x x position in meters.
-      /// \param[in] _y y position in meters.
-      /// \param[in] _z z position in meters.
-      /// \param[in] _qw Quaternion w value.
-      /// \param[in] _qx Quaternion x value.
-      /// \param[in] _qy Quaternion y value.
-      /// \param[in] _qz Quaternion z value.
-      public: Pose3(T _x, T _y, T _z, T _qw, T _qx, T _qy, T _qz)
-      : p(_x, _y, _z), q(_qw, _qx, _qy, _qz)
-      {
-      }
-
-      /// \brief Copy constructor.
-      /// \param[in] _pose Pose3<T> to copy
-      public: Pose3(const Pose3<T> &_pose) = default;
-
-      /// \brief Destructor.
-      public: ~Pose3() = default;
-
-      /// \brief Set the pose from a Vector3<T> and a Quaternion<T>
-      /// \param[in] _pos The position.
-      /// \param[in] _rot The rotation.
-      public: void Set(const Vector3<T> &_pos, const Quaternion<T> &_rot)
-      {
-        this->p = _pos;
-        this->q = _rot;
-      }
-
-      /// \brief Set the pose from a position and Euler angles.
-      /// \param[in] _pos The position.
-      /// \param[in] _rpy The rotation expressed as Euler angles.
-      public: void Set(const Vector3<T> &_pos, const Vector3<T> &_rpy)
-      {
-        this->p = _pos;
-        this->q.SetFromEuler(_rpy);
-      }
-
-      /// \brief Set the pose from a six tuple consisting of
-      ///  x, y, z, roll, pitch, and yaw.
-      /// \param[in] _x x position in meters.
-      /// \param[in] _y y position in meters.
-      /// \param[in] _z z position in meters.
-      /// \param[in] _roll Roll (rotation about X-axis) in radians.
-      /// \param[in] _pitch Pitch (rotation about y-axis) in radians.
-      /// \param[in] _yaw Pitch (rotation about z-axis) in radians.
-      public: void Set(T _x, T _y, T _z, T _roll, T _pitch, T _yaw)
-      {
-        this->p.Set(_x, _y, _z);
-        this->q.SetFromEuler(math::Vector3<T>(_roll, _pitch, _yaw));
-      }
-
-      /// \brief See if a pose is finite (e.g., not nan)
-      /// \return True if this pose is finite.
-      public: bool IsFinite() const
-      {
-        return this->p.IsFinite() && this->q.IsFinite();
-      }
-
-      /// \brief Fix any nan values.
-      public: inline void Correct()
-      {
-        this->p.Correct();
-        this->q.Correct();
-      }
-
-      /// \brief Get the inverse of this pose.
-      /// \return The inverse pose.
-      public: Pose3<T> Inverse() const
-      {
-        Quaternion<T> inv = this->q.Inverse();
-        return Pose3<T>(inv * (this->p*-1), inv);
-      }
-
-      /// \brief Equality operator.
-      /// \param[in] _pose Pose3<T> for comparison.
-      /// \return True if this pose is equal to the given pose.
-      public: bool operator==(const Pose3<T> &_pose) const
-      {
-        return this->p == _pose.p && this->q == _pose.q;
-      }
-
-      /// \brief Inequality operator.
-      /// \param[in] _pose Pose3<T> for comparison.
-      /// \return True if this pose is not equal to the  given pose.
-      public: bool operator!=(const Pose3<T> &_pose) const
-      {
-        return this->p != _pose.p || this->q != _pose.q;
-      }
-
-      /// \brief Multiplication operator.
-      /// Given X_OP (frame P relative to O) and X_PQ (frame Q relative to P)
-      /// then X_OQ = X_OP * X_PQ (frame Q relative to O).
-      /// \param[in] _pose The pose to multiply by.
-      /// \return The resulting pose.
-      public: Pose3<T> operator*(const Pose3<T> &_pose) const
-      {
-        return Pose3<T>(_pose.CoordPositionAdd(*this),  this->q * _pose.q);
-      }
-
-      /// \brief Multiplication assignment operator. This pose will become
-      /// equal to this * _pose.
-      /// \param[in] _pose Pose3<T> to multiply to this pose
-      /// \sa operator*(const Pose3<T> &_pose) const
-      /// \return The resulting pose
-      public: const Pose3<T> &operator*=(const Pose3<T> &_pose)
-      {
-        *this = *this * _pose;
-        return *this;
-      }
-
-      /// \brief Assignment operator
-      /// \param[in] _pose Pose3<T> to copy
-      public: Pose3<T> &operator=(const Pose3<T> &_pose) = default;
-
-      /// \brief Add one point to a vector: result = this + pos.
-      /// \param[in] _pos Position to add to this pose
-      /// \return The resulting position.
-      public: Vector3<T> CoordPositionAdd(const Vector3<T> &_pos) const
-      {
-        Quaternion<T> tmp(0.0, _pos.X(), _pos.Y(), _pos.Z());
-
-        // result = pose.q + pose.q * this->p * pose.q!
-        tmp = this->q * (tmp * this->q.Inverse());
-
-        return Vector3<T>(this->p.X() + tmp.X(),
-                          this->p.Y() + tmp.Y(),
-                          this->p.Z() + tmp.Z());
-      }
-
-      /// \brief Add one pose to another: result = this + pose.
-      /// \param[in] _pose The Pose3<T> to add.
-      /// \return The resulting position.
-      public: Vector3<T> CoordPositionAdd(const Pose3<T> &_pose) const
-      {
-        Quaternion<T> tmp(static_cast<T>(0),
-            this->p.X(), this->p.Y(), this->p.Z());
-
-        // result = _pose.q + _pose.q * this->p * _pose.q!
-        tmp = _pose.q * (tmp * _pose.q.Inverse());
-
-        return Vector3<T>(_pose.p.X() + tmp.X(),
-                          _pose.p.Y() + tmp.Y(),
-                          _pose.p.Z() + tmp.Z());
-      }
-
-      /// \brief Subtract one position from another: result = this - pose
-      /// \param[in] _pose Pose3<T> to subtract
-      /// \return The resulting position
-      public: inline Vector3<T> CoordPositionSub(const Pose3<T> &_pose) const
-      {
-        Quaternion<T> tmp(0,
-            this->p.X() - _pose.p.X(),
-            this->p.Y() - _pose.p.Y(),
-            this->p.Z() - _pose.p.Z());
-
-        tmp = _pose.q.Inverse() * (tmp * _pose.q);
-        return Vector3<T>(tmp.X(), tmp.Y(), tmp.Z());
-      }
-
-      /// \brief Add one rotation to another: result =  this->q + rot.
-      /// \param[in] _rot Rotation to add.
-      /// \return The resulting rotation.
-      public: Quaternion<T> CoordRotationAdd(const Quaternion<T> &_rot) const
-      {
-        return Quaternion<T>(_rot * this->q);
-      }
-
-      /// \brief Subtract one rotation from another: result = this->q - rot.
-      /// \param[in] _rot The rotation to subtract.
-      /// \return The resulting rotation.
-      public: inline Quaternion<T> CoordRotationSub(
-                  const Quaternion<T> &_rot) const
-      {
-        Quaternion<T> result(_rot.Inverse() * this->q);
-        result.Normalize();
-        return result;
-      }
-
-      /// \brief Find the inverse of a pose; i.e., if b = this + a, given b and
-      /// this, find a.
-      /// \param[in] _b the other pose.
-      // \return The inverse pose.
-      public: Pose3<T> CoordPoseSolve(const Pose3<T> &_b) const
-      {
-        Quaternion<T> qt;
-        Pose3<T> a;
-
-        a.q = this->q.Inverse() * _b.q;
-        qt = a.q * Quaternion<T>(0, this->p.X(), this->p.Y(), this->p.Z());
-        qt = qt * a.q.Inverse();
-        a.p = _b.p - Vector3<T>(qt.X(), qt.Y(), qt.Z());
-
-        return a;
-      }
-
-      /// \brief Reset the pose. This sets the position to zero and the
-      /// rotation to identify.
-      public: void Reset()
-      {
-        // set the position to zero
-        this->p.Set();
-        this->q = Quaternion<T>::Identity;
-      }
-
-      /// \brief Rotate the vector part of a pose about the origin.
-      /// \param[in] _q rotation.
-      /// \return The rotated pose.
-      public: Pose3<T> RotatePositionAboutOrigin(const Quaternion<T> &_q) const
-      {
-        Pose3<T> a = *this;
-        a.p.X((1.0 - 2.0*_q.Y()*_q.Y() - 2.0*_q.Z()*_q.Z()) * this->p.X()
-                +(2.0*(_q.X()*_q.Y()+_q.W()*_q.Z())) * this->p.Y()
-                +(2.0*(_q.X()*_q.Z()-_q.W()*_q.Y())) * this->p.Z());
-        a.p.Y((2.0*(_q.X()*_q.Y()-_q.W()*_q.Z())) * this->p.X()
-                +(1.0 - 2.0*_q.X()*_q.X() - 2.0*_q.Z()*_q.Z()) * this->p.Y()
-                +(2.0*(_q.Y()*_q.Z()+_q.W()*_q.X())) * this->p.Z());
-        a.p.Z((2.0*(_q.X()*_q.Z()+_q.W()*_q.Y())) * this->p.X()
-                +(2.0*(_q.Y()*_q.Z()-_q.W()*_q.X())) * this->p.Y()
-                +(1.0 - 2.0*_q.X()*_q.X() - 2.0*_q.Y()*_q.Y()) * this->p.Z());
-        return a;
-      }
-
-      /// \brief Round all values to _precision decimal places.
-      /// \param[in] _precision Number of decimal places.
-      public: void Round(int _precision)
-      {
-        this->q.Round(_precision);
-        this->p.Round(_precision);
-      }
-
-      /// \brief Get the position.
-      /// \return Origin of the pose.
-      public: inline const Vector3<T> &Pos() const
-      {
-        return this->p;
-      }
-
-      /// \brief Get a mutable reference to the position.
-      /// \return Origin of the pose.
-      public: inline Vector3<T> &Pos()
-      {
-        return this->p;
-      }
-
-      /// \brief Get the X value of the position.
-      /// \return Value X of the origin of the pose.
-      /// \note The return is made by value since
-      /// Vector3<T>.X() is already a reference.
-      public: inline const T X() const
-      {
-        return this->p.X();
-      }
-
-      /// \brief Set X value of the position.
-      public: inline void SetX(T x)
-      {
-       this->p.X() = x;
-      }
-
-      /// \brief Get the Y value of the position.
-      /// \return Value Y of the origin of the pose.
-      /// \note The return is made by value since
-      /// Vector3<T>.Y() is already a reference.
-      public: inline const T Y() const
-      {
-        return this->p.Y();
-      }
-
-      /// \brief Set the Y value of the position.
-      public: inline void SetY(T y)
-      {
-        this->p.Y() = y;
-      }
-
-      /// \brief Get the Z value of the position.
-      /// \return Value Z of the origin of the pose.
-      /// \note The return is made by value since
-      /// Vector3<T>.Z() is already a reference.
-      public: inline const T Z() const
-      {
-        return this->p.Z();
-      }
-
-      /// \brief Set the Z value of the position.
-      public: inline void SetZ(T z)
-      {
-        this->p.Z() = z;
-      }
-
-      /// \brief Get the rotation.
-      /// \return Quaternion representation of the rotation.
-      public: inline const Quaternion<T> &Rot() const
-      {
-        return this->q;
-      }
-
-      /// \brief Get a mutable reference to the rotation.
-      /// \return Quaternion representation of the rotation.
-      public: inline Quaternion<T> &Rot()
-      {
-        return this->q;
-      }
-
-      /// \brief Get the Roll value of the rotation.
-      /// \return Roll value of the orientation.
-      /// \note The return is made by value since
-      ///  Quaternion<T>.Roll() is already a reference.
-      public: inline const T Roll() const
-      {
-        return this->q.Roll();
-      }
-
-      /// \brief Get the Pitch value of the rotation.
-      /// \return Pitch value of the orientation.
-      /// \note The return is made by value since
-      ///  Quaternion<T>.Pitch() is already a reference.
-      public: inline const T Pitch() const
-      {
-        return this->q.Pitch();
-      }
-
-      /// \brief Get the Yaw value of the rotation.
-      /// \return Yaw value of the orientation.
-      /// \note The return is made by value since
-      ///  Quaternion<T>.Yaw() is already a reference.
-      public: inline const T Yaw() const
-      {
-        return this->q.Yaw();
-      }
-
-      /// \brief Stream insertion operator
-      /// \param[in] _out output stream
-      /// \param[in] _pose pose to output
-      /// \return the stream
-      public: friend std::ostream &operator<<(
-                  std::ostream &_out, const gz::math::Pose3<T> &_pose)
-      {
-        _out << _pose.Pos() << " " << _pose.Rot();
-        return _out;
-      }
-
-      /// \brief Stream extraction operator
-      /// \param[in] _in the input stream
-      /// \param[in] _pose the pose
-      /// \return the stream
-      public: friend std::istream &operator>>(
-                  std::istream &_in, gz::math::Pose3<T> &_pose)
-      {
-        // Skip white spaces
-        _in.setf(std::ios_base::skipws);
-        Vector3<T> pos;
-        Quaternion<T> rot;
-        _in >> pos >> rot;
-        _pose.Set(pos, rot);
-        return _in;
-      }
-
-      /// \brief Equality test with tolerance.
-      /// \param[in] _p The pose to compare this against. Both the position
-      /// Vector3 and rotation Quaternion are compared.
-      /// \param[in] _tol Equality tolerance.
-      /// \return True if the position and orientation of the poses are equal
-      /// within the tolerence specified by _tol.
-      public: bool Equal(const Pose3 &_p, const T &_tol) const
-      {
-        return this->p.Equal(_p.p, _tol) && this->q.Equal(_p.q, _tol);
-      }
-
-      /// \brief The position
-      private: Vector3<T> p;
-
-      /// \brief The rotation
-      private: Quaternion<T> q;
-    };
-
-    namespace detail {
-
-      template<typename T> constexpr Pose3<T> gPose3Zero{};
-
-    }  // namespace detail
-
-    template<typename T> const Pose3<T> &Pose3<T>::Zero = detail::gPose3Zero<T>;
-
-    /// typedef Pose3<double> as Pose3d.
-    typedef Pose3<double> Pose3d;
-
-    /// typedef Pose3<float> as Pose3f.
-    typedef Pose3<float> Pose3f;
-    }
-  }
-}
-#endif
-=======
     /// \brief A Pose3 initialized to zero.
     /// This is equivalent to math::Pose3<T>(0, 0, 0, 0, 0, 0).
     public: static const Pose3<T> &Zero;
@@ -648,69 +175,6 @@
       return Pose3<T>(inv * (this->p*-1), inv);
     }
 
-    /// \brief Addition operator.
-    /// A is the transform from O to P specified in frame O
-    /// B is the transform from P to Q specified in frame P
-    /// then, B + A is the transform from O to Q specified in frame O
-    /// \param[in] _pose Pose3<T> to add to this pose.
-    /// \return The resulting pose.
-    public: GZ_DEPRECATED(7) Pose3<T> operator+(const Pose3<T> &_pose) const
-    {
-      Pose3<T> result;
-
-      result.p = this->CoordPositionAdd(_pose);
-      result.q = this->CoordRotationAdd(_pose.q);
-
-      return result;
-    }
-
-    /// \brief Addition assignment operator.
-    /// \param[in] _pose Pose3<T> to add to this pose.
-    /// \sa operator+(const Pose3<T> &_pose) const.
-    /// \return The resulting pose.
-    public: GZ_DEPRECATED(7) const Pose3<T> &
-            operator+=(const Pose3<T> &_pose)
-    {
-      this->p = this->CoordPositionAdd(_pose);
-      this->q = this->CoordRotationAdd(_pose.q);
-
-      return *this;
-    }
-
-    /// \brief Negation operator.
-    /// A is the transform from O to P in frame O
-    /// then -A is transform from P to O specified in frame P
-    /// \return The resulting pose.
-    public: GZ_DEPRECATED(7) Pose3<T> operator-() const
-    {
-      return this->Inverse();
-    }
-
-    /// \brief Subtraction operator.
-    /// A is the transform from O to P in frame O
-    /// B is the transform from O to Q in frame O
-    /// B - A is the transform from P to Q in frame P
-    /// \param[in] _pose Pose3<T> to subtract from this one.
-    /// \return The resulting pose.
-    public: GZ_DEPRECATED(7) Pose3<T> operator-(const Pose3<T> &_pose) const
-    {
-      return Pose3<T>(this->CoordPositionSub(_pose),
-        this->CoordRotationSub(_pose.q));
-    }
-
-    /// \brief Subtraction assignment operator.
-    /// \param[in] _pose Pose3<T> to subtract from this one
-    /// \sa operator-(const Pose3<T> &_pose) const.
-    /// \return The resulting pose
-    public: GZ_DEPRECATED(7) const Pose3<T> &
-            operator-=(const Pose3<T> &_pose)
-    {
-      this->p = this->CoordPositionSub(_pose);
-      this->q = this->CoordRotationSub(_pose.q);
-
-      return *this;
-    }
-
     /// \brief Equality operator.
     /// \param[in] _pose Pose3<T> for comparison.
     /// \return True if this pose is equal to the given pose.
@@ -1028,5 +492,4 @@
   typedef Pose3<float> Pose3f;
   }  // namespace GZ_MATH_VERSION_NAMESPACE
 }  // namespace gz::math
-#endif  // GZ_MATH_POSE_HH_
->>>>>>> 0ebc06e8
+#endif  // GZ_MATH_POSE_HH_