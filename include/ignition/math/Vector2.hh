/*
 * Copyright (C) 2012-2016 Open Source Robotics Foundation
 *
 * Licensed under the Apache License, Version 2.0 (the "License");
 * you may not use this file except in compliance with the License.
 * You may obtain a copy of the License at
 *
 *     http://www.apache.org/licenses/LICENSE-2.0
 *
 * Unless required by applicable law or agreed to in writing, software
 * distributed under the License is distributed on an "AS IS" BASIS,
 * WITHOUT WARRANTIES OR CONDITIONS OF ANY KIND, either express or implied.
 * See the License for the specific language governing permissions and
 * limitations under the License.
 *
*/
#ifndef IGNITION_MATH_VECTOR2_HH_
#define IGNITION_MATH_VECTOR2_HH_

#include <ignition/math/Helpers.hh>

namespace ignition
{
  namespace math
  {
    /// \class Vector2 Vector2.hh ignition/math/Vector2.hh
    /// \brief Two dimensional (x, y) vector.
    template<typename T>
    class Vector2
    {
      /// \brief math::Vector2(0, 0)
      public: static const Vector2<T> Zero;

      /// \brief math::Vector2(1, 1)
      public: static const Vector2<T> One;

      /// \brief Default Constructor
      public: Vector2()
      {
        this->data[0] = 0;
        this->data[1] = 0;
      }

      /// \brief Constructor
      /// \param[in] _x value along x
      /// \param[in] _y value along y
      public: Vector2(const T &_x, const T &_y)
      {
        this->data[0] = _x;
        this->data[1] = _y;
      }

      /// \brief Copy constructor
      /// \param[in] _v the value
      public: Vector2(const Vector2<T> &_v)
      {
        this->data[0] = _v[0];
        this->data[1] = _v[1];
      }

      /// \brief Destructor
      public: virtual ~Vector2() {}

      /// \brief Calc distance to the given point
      /// \param[in] _pt The point to measure to
      /// \return the distance
      public: double Distance(const Vector2 &_pt) const
      {
        return sqrt((this->data[0]-_pt[0])*(this->data[0]-_pt[0]) +
                    (this->data[1]-_pt[1])*(this->data[1]-_pt[1]));
      }

      /// \brief Returns the length (magnitude) of the vector
      /// \return The length
      public: T Length() const
      {
        return sqrt(this->SquaredLength());
      }

      /// \brief Returns the square of the length (magnitude) of the vector
      /// \return The squared length
      public: T SquaredLength() const
      {
        return std::pow(this->data[0], 2)
             + std::pow(this->data[1], 2);
      }

      /// \brief Normalize the vector length
      public: void Normalize()
      {
        double d = this->Length();

        if (!equal<T>(d, static_cast<T>(0.0)))
        {
          this->data[0] /= d;
          this->data[1] /= d;
        }
      }

      /// \brief Set the contents of the vector
      /// \param[in] _x value along x
      /// \param[in] _y value along y
      public: void Set(T _x, T _y)
      {
        this->data[0] = _x;
        this->data[1] = _y;
      }

      /// \brief Get the dot product of this vector and _v
      /// \param[in] _v the vector
      /// \return The dot product
      public: T Dot(const Vector2<T> &_v) const
      {
        return (this->data[0] * _v[0]) + (this->data[1] * _v[1]);
      }

      /// \brief Assignment operator
      /// \param[in] _v a value for x and y element
      /// \return this
      public: Vector2 &operator=(const Vector2 &_v)
      {
        this->data[0] = _v[0];
        this->data[1] = _v[1];

        return *this;
      }

      /// \brief Assignment operator
      /// \param[in] _v the value for x and y element
      /// \return this
      public: const Vector2 &operator=(T _v)
      {
        this->data[0] = _v;
        this->data[1] = _v;

        return *this;
      }

      /// \brief Addition operator
      /// \param[in] _v vector to add
      /// \return sum vector
      public: Vector2 operator+(const Vector2 &_v) const
      {
        return Vector2(this->data[0] + _v[0], this->data[1] + _v[1]);
      }

      /// \brief Addition assignment operator
      /// \param[in] _v the vector to add
      // \return this
      public: const Vector2 &operator+=(const Vector2 &_v)
      {
        this->data[0] += _v[0];
        this->data[1] += _v[1];

        return *this;
      }

      /// \brief Addition operators
      /// \param[in] _s the scalar addend
      /// \return sum vector
      public: inline Vector2<T> operator+(const T _s) const
      {
        return Vector2<T>(this->data[0] + _s,
                          this->data[1] + _s);
      }

      /// \brief Addition operators
      /// \param[in] _s the scalar addend
      /// \param[in] _v input vector
      /// \return sum vector
      public: friend inline Vector2<T> operator+(const T _s,
                                                 const Vector2<T> &_v)
      {
        return _v + _s;
      }

      /// \brief Addition assignment operator
      /// \param[in] _s scalar addend
      /// \return this
      public: const Vector2<T> &operator+=(const T _s)
      {
        this->data[0] += _s;
        this->data[1] += _s;

        return *this;
      }

      /// \brief Negation operator
      /// \return negative of this vector
      public: inline Vector2 operator-() const
      {
        return Vector2(-this->data[0], -this->data[1]);
      }

      /// \brief Subtraction operator
      /// \param[in] _v the vector to substract
      /// \return the subtracted vector
      public: Vector2 operator-(const Vector2 &_v) const
      {
        return Vector2(this->data[0] - _v[0], this->data[1] - _v[1]);
      }

      /// \brief Subtraction assignment operator
      /// \param[in] _v the vector to substract
      /// \return this
      public: const Vector2 &operator-=(const Vector2 &_v)
      {
        this->data[0] -= _v[0];
        this->data[1] -= _v[1];

        return *this;
      }

      /// \brief Subtraction operators
      /// \param[in] _s the scalar subtrahend
      /// \return difference vector
      public: inline Vector2<T> operator-(const T _s) const
      {
        return Vector2<T>(this->data[0] - _s,
                          this->data[1] - _s);
      }

      /// \brief Subtraction operators
      /// \param[in] _s the scalar minuend
      /// \param[in] _v vector subtrahend
      /// \return difference vector
      public: friend inline Vector2<T> operator-(const T _s,
                                                 const Vector2<T> &_v)
      {
        return {_s - _v.X(), _s - _v.Y()};
      }

      /// \brief Subtraction assignment operator
      /// \param[in] _s scalar subtrahend
      /// \return this
      public: const Vector2<T> &operator-=(T _s)
      {
        this->data[0] -= _s;
        this->data[1] -= _s;

        return *this;
      }

      /// \brief Division operator
      /// \remarks this is an element wise division
      /// \param[in] _v a vector
      /// \result a result
      public: const Vector2 operator/(const Vector2 &_v) const
      {
        return Vector2(this->data[0] / _v[0], this->data[1] / _v[1]);
      }

      /// \brief Division operator
      /// \remarks this is an element wise division
      /// \param[in] _v a vector
      /// \return this
      public: const Vector2 &operator/=(const Vector2 &_v)
      {
        this->data[0] /= _v[0];
        this->data[1] /= _v[1];

        return *this;
      }

      /// \brief Division operator
      /// \param[in] _v the value
      /// \return a vector
      public: const Vector2 operator/(T _v) const
      {
        return Vector2(this->data[0] / _v, this->data[1] / _v);
      }

      /// \brief Division operator
      /// \param[in] _v the divisor
      /// \return a vector
      public: const Vector2 &operator/=(T _v)
      {
        this->data[0] /= _v;
        this->data[1] /= _v;

        return *this;
      }

      /// \brief Multiplication operators
      /// \param[in] _v the vector
      /// \return the result
      public: const Vector2 operator*(const Vector2 &_v) const
      {
        return Vector2(this->data[0] * _v[0], this->data[1] * _v[1]);
      }

      /// \brief Multiplication assignment operator
      /// \remarks this is an element wise multiplication
      /// \param[in] _v the vector
      /// \return this
      public: const Vector2 &operator*=(const Vector2 &_v)
      {
        this->data[0] *= _v[0];
        this->data[1] *= _v[1];

        return *this;
      }

      /// \brief Multiplication operators
      /// \param[in] _v the scaling factor
      /// \return a scaled vector
      public: const Vector2 operator*(T _v) const
      {
        return Vector2(this->data[0] * _v, this->data[1] * _v);
      }

      /// \brief Scalar left multiplication operators
      /// \param[in] _s the scaling factor
      /// \param[in] _v the vector to scale
      /// \return a scaled vector
      public: friend inline const Vector2 operator*(const T _s,
                                                    const Vector2 &_v)
      {
        return Vector2(_v * _s);
      }

      /// \brief Multiplication assignment operator
      /// \param[in] _v the scaling factor
      /// \return a scaled vector
      public: const Vector2 &operator*=(T _v)
      {
        this->data[0] *= _v;
        this->data[1] *= _v;

        return *this;
      }

      /// \brief Equality test with tolerance.
      /// \param[in] _v the vector to compare to
      /// \param[in] _tol equality tolerance.
      /// \return true if the elements of the vectors are equal within
      /// the tolerence specified by _tol.
      public: bool Equal(const Vector2 &_v, const T &_tol) const
      {
        return equal<T>(this->data[0], _v[0], _tol)
            && equal<T>(this->data[1], _v[1], _tol);
      }

      /// \brief Equal to operator
      /// \param[in] _v the vector to compare to
      /// \return true if the elements of the 2 vectors are equal within
      /// a tolerence (1e-6)
      public: bool operator==(const Vector2 &_v) const
      {
        return this->Equal(_v, static_cast<T>(1e-6));
      }

      /// \brief Not equal to operator
      /// \return true if elements are of diffent values (tolerence 1e-6)
      public: bool operator!=(const Vector2 &_v) const
      {
        return !(*this == _v);
      }

      /// \brief See if a point is finite (e.g., not nan)
      /// \return true if finite, false otherwise
      public: bool IsFinite() const
      {
        // std::isfinite works with floating point values,
        // need to explicit cast to avoid ambiguity in vc++.
        return std::isfinite(static_cast<double>(this->data[0])) &&
               std::isfinite(static_cast<double>(this->data[1]));
      }

      /// \brief Array subscript operator
<<<<<<< HEAD
      /// \param[in] _index The index, where 0 == x, 1 == y.
      /// The index is clamped to the range (0, 1).
      /// \return The value at _index.
      public: inline T operator[](size_t _index) const
      {
        return this->data[_index == 0 ? _index : 1];
=======
      /// \param[in] _index The index, where 0 == x and 1 == y.
      /// The index is clamped to the range [0,1].
      public: inline T operator[](const size_t _index) const
      {
        return this->data[clamp(_index, IGN_ZERO_SIZE_T, IGN_ONE_SIZE_T)];
>>>>>>> 22b914d5
      }

      /// \brief Return the x value.
      /// \return Value of the X component.
      public: inline T X() const
      {
        return this->data[0];
      }

      /// \brief Return the y value.
      /// \return Value of the Y component.
      public: inline T Y() const
      {
        return this->data[1];
      }

      /// \brief Return a mutable x value.
      /// \return Value of the X component.
      public: inline T &X()
      {
        return this->data[0];
      }

      /// \brief Return a mutable y value.
      /// \return Value of the Y component.
      public: inline T &Y()
      {
        return this->data[1];
      }

      /// \brief Set the x value.
      /// \param[in] _v Value for the x component.
      public: inline void X(const T &_v)
      {
        this->data[0] = _v;
      }

      /// \brief Set the y value.
      /// \param[in] _v Value for the y component.
      public: inline void Y(const T &_v)
      {
        this->data[1] = _v;
      }

      /// \brief Stream extraction operator
      /// \param[in] _out output stream
      /// \param[in] _pt Vector2 to output
      /// \return The stream
      public: friend std::ostream
      &operator<<(std::ostream &_out, const Vector2<T> &_pt)
      {
        _out << _pt[0] << " " << _pt[1];
        return _out;
      }

      /// \brief Less than operator.
      /// \param[in] _pt Vector to compare.
      /// \return True if this vector's first or second value is less than
      /// the given vector's first or second value.
      public: bool operator<(const Vector2<T> &_pt) const
      {
        return this->data[0] < _pt[0] || this->data[1] < _pt[1];
      }

      /// \brief Stream extraction operator
      /// \param[in] _in input stream
      /// \param[in] _pt Vector2 to read values into
      /// \return The stream
      public: friend std::istream
      &operator>>(std::istream &_in, Vector2<T> &_pt)
      {
        T x, y;
        // Skip white spaces
        _in.setf(std::ios_base::skipws);
        _in >> x >> y;
        _pt.Set(x, y);
        return _in;
      }

      /// \brief The x and y values.
      private: T data[2];
    };

    template<typename T>
    const Vector2<T> Vector2<T>::Zero(0, 0);

    template<typename T>
    const Vector2<T> Vector2<T>::One(1, 1);

    typedef Vector2<int> Vector2i;
    typedef Vector2<double> Vector2d;
    typedef Vector2<float> Vector2f;
  }
}
#endif<|MERGE_RESOLUTION|>--- conflicted
+++ resolved
@@ -368,20 +368,11 @@
       }
 
       /// \brief Array subscript operator
-<<<<<<< HEAD
-      /// \param[in] _index The index, where 0 == x, 1 == y.
-      /// The index is clamped to the range (0, 1).
-      /// \return The value at _index.
-      public: inline T operator[](size_t _index) const
-      {
-        return this->data[_index == 0 ? _index : 1];
-=======
       /// \param[in] _index The index, where 0 == x and 1 == y.
       /// The index is clamped to the range [0,1].
       public: inline T operator[](const size_t _index) const
       {
         return this->data[clamp(_index, IGN_ZERO_SIZE_T, IGN_ONE_SIZE_T)];
->>>>>>> 22b914d5
       }
 
       /// \brief Return the x value.
