/*
 * Copyright (C) 2015 Open Source Robotics Foundation
 *
 * Licensed under the Apache License, Version 2.0 (the "License");
 * you may not use this file except in compliance with the License.
 * You may obtain a copy of the License at
 *
 *     http://www.apache.org/licenses/LICENSE-2.0
 *
 * Unless required by applicable law or agreed to in writing, software
 * distributed under the License is distributed on an "AS IS" BASIS,
 * WITHOUT WARRANTIES OR CONDITIONS OF ANY KIND, either express or implied.
 * See the License for the specific language governing permissions and
 * limitations under the License.
 *
*/
#ifndef IGNITION_MATH_MASSMATRIX3_HH_
#define IGNITION_MATH_MASSMATRIX3_HH_

#include <algorithm>
#include <string>
#include <vector>

#include <ignition/math/config.hh>
#include "ignition/math/Helpers.hh"
#include "ignition/math/Quaternion.hh"
#include "ignition/math/Vector2.hh"
#include "ignition/math/Vector3.hh"
#include "ignition/math/Matrix3.hh"

namespace ignition
{
  namespace math
  {
    // Inline bracket to help doxygen filtering.
    inline namespace IGNITION_MATH_VERSION_NAMESPACE {
    //
    /// \class MassMatrix3 MassMatrix3.hh ignition/math/MassMatrix3.hh
    /// \brief A class for inertial information about a rigid body
    /// consisting of the scalar mass and a 3x3 symmetric moment
    /// of inertia matrix stored as two Vector3's.
    template<typename T>
    class MassMatrix3
    {
      /// \brief Default Constructor
      public: MassMatrix3() : mass(0)
      {}

      /// \brief Constructor.
      /// \param[in] _mass Mass value in kg if using metric.
      /// \param[in] _ixxyyzz Diagonal moments of inertia.
      /// \param[in] _ixyxzyz Off-diagonal moments of inertia
      public: MassMatrix3(const T &_mass,
                          const Vector3<T> &_ixxyyzz,
                          const Vector3<T> &_ixyxzyz)
      : mass(_mass), Ixxyyzz(_ixxyyzz), Ixyxzyz(_ixyxzyz)
      {}

      /// \brief Copy constructor.
      /// \param[in] _massMatrix MassMatrix3 element to copy
      public: MassMatrix3(const MassMatrix3<T> &_m)
      : mass(_m.Mass()), Ixxyyzz(_m.DiagonalMoments()),
        Ixyxzyz(_m.OffDiagonalMoments())
      {}

      /// \brief Destructor.
      public: virtual ~MassMatrix3() {}

      /// \brief Set the mass.
      /// \param[in] _m New mass value.
      /// \return True if the MassMatrix3 is valid.
      /// \deprecated bool SetMass(const T &_m)
      public: bool IGN_DEPRECATED(5.0) Mass(const T &_m)
      {
        return this->SetMass(_m);
      }

      /// \brief Set the mass.
      /// \param[in] _m New mass value.
      /// \return True if the MassMatrix3 is valid.
      public: bool SetMass(const T &_m)
      {
        this->mass = _m;
        return this->IsValid();
      }

      /// \brief Get the mass
      /// \return The mass value
      public: T Mass() const
      {
        return this->mass;
      }

      /// \brief Set the moment of inertia matrix.
      /// \param[in] _ixx X second moment of inertia (MOI) about x axis.
      /// \param[in] _iyy Y second moment of inertia about y axis.
      /// \param[in] _izz Z second moment of inertia about z axis.
      /// \param[in] _ixy XY inertia.
      /// \param[in] _ixz XZ inertia.
      /// \param[in] _iyz YZ inertia.
      /// \return True if the MassMatrix3 is valid.
      /// \deprecated see bool SetInertiaMatrix(const T &, const T &, const T &,
      /// const T &, const T &, const T &)
      public: bool IGN_DEPRECATED(5.0) InertiaMatrix(
                  const T &_ixx, const T &_iyy, const T &_izz,
                  const T &_ixy, const T &_ixz, const T &_iyz)
      {
        return this->SetInertiaMatrix(_ixx, _iyy, _izz, _ixy, _ixz, _iyz);
      }

      /// \brief Set the moment of inertia matrix.
      /// \param[in] _ixx X second moment of inertia (MOI) about x axis.
      /// \param[in] _iyy Y second moment of inertia about y axis.
      /// \param[in] _izz Z second moment of inertia about z axis.
      /// \param[in] _ixy XY inertia.
      /// \param[in] _ixz XZ inertia.
      /// \param[in] _iyz YZ inertia.
      /// \return True if the MassMatrix3 is valid.
      public: bool SetInertiaMatrix(
                  const T &_ixx, const T &_iyy, const T &_izz,
                  const T &_ixy, const T &_ixz, const T &_iyz)
      {
        this->Ixxyyzz.Set(_ixx, _iyy, _izz);
        this->Ixyxzyz.Set(_ixy, _ixz, _iyz);
        return this->IsValid();
      }

      /// \brief Get the diagonal moments of inertia (Ixx, Iyy, Izz).
      /// \return The diagonal moments.
      public: Vector3<T> DiagonalMoments() const
      {
        return this->Ixxyyzz;
      }

      /// \brief Get the off-diagonal moments of inertia (Ixy, Ixz, Iyz).
      /// \return The off-diagonal moments of inertia.
      public: Vector3<T> OffDiagonalMoments() const
      {
        return this->Ixyxzyz;
      }

      /// \brief Set the diagonal moments of inertia (Ixx, Iyy, Izz).
      /// \param[in] _ixxyyzz diagonal moments of inertia
      /// \return True if the MassMatrix3 is valid.
      /// \deprecated See bool SetDiagonalMoments(const Vector3<T> &_ixxyyzz)
      public: bool IGN_DEPRECATED(5.0) DiagonalMoments(
                  const Vector3<T> &_ixxyyzz)
      {
        return this->SetDiagonalMoments(_ixxyyzz);
      }

      /// \brief Set the diagonal moments of inertia (Ixx, Iyy, Izz).
      /// \param[in] _ixxyyzz diagonal moments of inertia
      /// \return True if the MassMatrix3 is valid.
      public: bool SetDiagonalMoments(const Vector3<T> &_ixxyyzz)
      {
        this->Ixxyyzz = _ixxyyzz;
        return this->IsValid();
      }

      /// \brief Set the off-diagonal moments of inertia (Ixy, Ixz, Iyz).
      /// \param[in] _ixyxzyz off-diagonal moments of inertia
      /// \return True if the MassMatrix3 is valid.
      /// \deprecated See bool SetOffDiagonalMoments(const Vector3<T> &_ixyxzyz)
      public: bool IGN_DEPRECATED(5.0) OffDiagonalMoments(
                  const Vector3<T> &_ixyxzyz)
      {
        return this->SetOffDiagonalMoments(_ixyxzyz);
      }

      /// \brief Set the off-diagonal moments of inertia (Ixy, Ixz, Iyz).
      /// \param[in] _ixyxzyz off-diagonal moments of inertia
      /// \return True if the MassMatrix3 is valid.
      /// \deprecated See bool SetOffDiagonalMoments(const Vector3<T> &_ixyxzyz)
      public: bool SetOffDiagonalMoments(const Vector3<T> &_ixyxzyz)
      {
        this->Ixyxzyz = _ixyxzyz;
        return this->IsValid();
      }

      /// \brief Get IXX
      /// \return IXX value
      public: T IXX() const
      {
        return this->Ixxyyzz[0];
      }

      /// \brief Get IYY
      /// \return IYY value
      public: T IYY() const
      {
        return this->Ixxyyzz[1];
      }

      /// \brief Get IZZ
      /// \return IZZ value
      public: T IZZ() const
      {
        return this->Ixxyyzz[2];
      }

      /// \brief Get IXY
      /// \return IXY value
      public: T IXY() const
      {
        return this->Ixyxzyz[0];
      }

      /// \brief Get IXZ
      /// \return IXZ value
      public: T IXZ() const
      {
        return this->Ixyxzyz[1];
      }

      /// \brief Get IYZ
      /// \return IYZ value
      public: T IYZ() const
      {
        return this->Ixyxzyz[2];
      }

      /// \brief Set IXX
      /// \param[in] _v IXX value
      /// \return True if the MassMatrix3 is valid.
      /// \deprecated bool SetIXX(const T &_v)
      public: bool IGN_DEPRECATED(5.0) IXX(const T &_v)
      {
        return this->SetIXX(_v);
      }

      /// \brief Set IXX
      /// \param[in] _v IXX value
      /// \return True if the MassMatrix3 is valid.
      public: bool SetIXX(const T &_v)
      {
        this->Ixxyyzz.X(_v);
        return this->IsValid();
      }

      /// \brief Set IYY
      /// \param[in] _v IYY value
      /// \return True if the MassMatrix3 is valid.
      /// \deprecated bool SetIYY(const T &_v)
      public: bool IGN_DEPRECATED(5.0) IYY(const T &_v)
      {
        return this->SetIYY(_v);
      }

      /// \brief Set IYY
      /// \param[in] _v IYY value
      /// \return True if the MassMatrix3 is valid.
      public: bool SetIYY(const T &_v)
      {
        this->Ixxyyzz.Y(_v);
        return this->IsValid();
      }

      /// \brief Set IZZ
      /// \param[in] _v IZZ value
      /// \return True if the MassMatrix3 is valid.
      /// \deprecated bool SetIZZ(const T &_v)
      public: bool IGN_DEPRECATED(5.0) IZZ(const T &_v)
      {
        return this->SetIZZ(_v);
      }

      /// \brief Set IZZ
      /// \param[in] _v IZZ value
      /// \return True if the MassMatrix3 is valid.
      public: bool SetIZZ(const T &_v)
      {
        this->Ixxyyzz.Z(_v);
        return this->IsValid();
      }

      /// \brief Set IXY
      /// \param[in] _v IXY value
      /// \return True if the MassMatrix3 is valid.
      /// \deprecated bool SetIXY(const T &_v)
      public: bool IGN_DEPRECATED(5.0) IXY(const T &_v)
      {
        return this->SetIXY(_v);
      }

      /// \brief Set IXY
      /// \param[in] _v IXY value
      /// \return True if the MassMatrix3 is valid.
      public: bool SetIXY(const T &_v)
      {
        this->Ixyxzyz.X(_v);
        return this->IsValid();
      }

      /// \brief Set IXZ
      /// \param[in] _v IXZ value
      /// \return True if the MassMatrix3 is valid.
      /// \deprecated bool SetIXZ(const T &_v)
      public: bool IGN_DEPRECATED(5.0) IXZ(const T &_v)
      {
        return this->SetIXZ(_v);
      }

      /// \brief Set IXZ
      /// \param[in] _v IXZ value
      /// \return True if the MassMatrix3 is valid.
      public: bool SetIXZ(const T &_v)
      {
        this->Ixyxzyz.Y(_v);
        return this->IsValid();
      }

      /// \brief Set IYZ
      /// \param[in] _v IYZ value
      /// \return True if the MassMatrix3 is valid.
      /// \deprecated bool SetIXZ(const T &_v)
      public: bool IGN_DEPRECATED(5.0) IYZ(const T &_v)
      {
        return this->SetIYZ(_v);
      }

      /// \brief Set IYZ
      /// \param[in] _v IYZ value
      /// \return True if the MassMatrix3 is valid.
      public: bool SetIYZ(const T &_v)
      {
        this->Ixyxzyz.Z(_v);
        return this->IsValid();
      }

      /// \brief returns Moments of Inertia as a Matrix3
      /// \return Moments of Inertia as a Matrix3
      /// \deprecated Matrix3<T> Moi() const
      public: Matrix3<T> IGN_DEPRECATED(5.0) MOI() const
      {
        return this->Moi();
      }

      /// \brief returns Moments of Inertia as a Matrix3
      /// \return Moments of Inertia as a Matrix3
      public: Matrix3<T> Moi() const
      {
        return Matrix3<T>(
          this->Ixxyyzz[0], this->Ixyxzyz[0], this->Ixyxzyz[1],
          this->Ixyxzyz[0], this->Ixxyyzz[1], this->Ixyxzyz[2],
          this->Ixyxzyz[1], this->Ixyxzyz[2], this->Ixxyyzz[2]);
      }

      /// \brief Sets Moments of Inertia (MOI) from a Matrix3.
      /// Symmetric component of input matrix is used by averaging
      /// off-axis terms.
      /// \param[in] Moments of Inertia as a Matrix3
      /// \return True if the MassMatrix3 is valid.
      /// \deprecated See SetMoi(const Matrix3<T> &_moi)
      public: bool IGN_DEPRECATED(5.0) MOI(const Matrix3<T> &_moi)
      {
        return this->SetMoi(_moi);
      }

      /// \brief Sets Moments of Inertia (MOI) from a Matrix3.
      /// Symmetric component of input matrix is used by averaging
      /// off-axis terms.
      /// \param[in] Moments of Inertia as a Matrix3
      /// \return True if the MassMatrix3 is valid.
      public: bool SetMoi(const Matrix3<T> &_moi)
      {
        this->Ixxyyzz.Set(_moi(0, 0), _moi(1, 1), _moi(2, 2));
        this->Ixyxzyz.Set(
          0.5*(_moi(0, 1) + _moi(1, 0)),
          0.5*(_moi(0, 2) + _moi(2, 0)),
          0.5*(_moi(1, 2) + _moi(2, 1)));
        return this->IsValid();
      }

      /// \brief Equal operator.
      /// \param[in] _massMatrix MassMatrix3 to copy.
      /// \return Reference to this object.
      public: MassMatrix3 &operator=(const MassMatrix3<T> &_massMatrix)
      {
        this->mass = _massMatrix.Mass();
        this->Ixxyyzz = _massMatrix.DiagonalMoments();
        this->Ixyxzyz = _massMatrix.OffDiagonalMoments();

        return *this;
      }

      /// \brief Equality comparison operator.
      /// \param[in] _m MassMatrix3 to copy.
      /// \return true if each component is equal within a default tolerance,
      /// false otherwise
      public: bool operator==(const MassMatrix3<T> &_m) const
      {
        return equal<T>(this->mass, _m.Mass()) &&
               (this->Ixxyyzz == _m.DiagonalMoments()) &&
               (this->Ixyxzyz == _m.OffDiagonalMoments());
      }

      /// \brief Inequality test operator
      /// \param[in] _m MassMatrix3<T> to test
      /// \return True if not equal (using the default tolerance of 1e-6)
      public: bool operator!=(const MassMatrix3<T> &_m) const
      {
        return !(*this == _m);
      }

      /// \brief Verify that inertia values are positive definite
      /// \param[in] _tolerance The amount of tolerance to accept when
      /// checking whether this MassMatrix3 has a valid mass and moment
      /// of inertia.
      /// \return True if mass is positive and moment of inertia matrix
      /// is positive definite.
      public: bool IsPositive(const T _tolerance = 0) const
      {
        // Check if mass and determinants of all upper left submatrices
        // of moment of inertia matrix are positive
<<<<<<< HEAD
        return (this->mass + _tolerance > 0) &&
               (this->IXX() + _tolerance  > 0) &&
               (this->IXX() * this->IYY() - std::pow(this->IXY(), 2) +
                _tolerance > 0) &&
               (this->MOI().Determinant() + _tolerance > 0);
=======
        return (this->mass > 0) &&
               (this->IXX() > 0) &&
               (this->IXX()*this->IYY() - std::pow(this->IXY(), 2) > 0) &&
               (this->Moi().Determinant() > 0);
>>>>>>> 3745f98c
      }

      /// \brief Verify that inertia values are positive definite
      /// and satisfy the triangle inequality.
      /// \param[in] _tolerance The amount of tolerance to accept when
      /// checking whether the MassMatrix3 has a valid mass and moment
      /// of inertia. This value is passed on to IsPositive and
      /// ValidMoments.
      /// \return True if IsPositive and moment of inertia satisfies
      /// the triangle inequality.
      public: bool IsValid(const T _tolerance = 0) const
      {
        return this->IsPositive(_tolerance) &&
               ValidMoments(this->PrincipalMoments(), _tolerance);
      }

      /// \brief Verify that principal moments are positive
      /// and satisfy the triangle inequality.
      /// \param[in] _moments Principal moments of inertia.
      /// \param[in] _tolerance The amount of tolerance to accept when
      /// checking whether the moments are positive and satisfy the triangle
      /// inequality.
      /// \return True if moments of inertia are positive
      /// and satisfy the triangle inequality.
      public: static bool ValidMoments(const Vector3<T> &_moments,
                                       const T _tolerance = 0)
      {
        return _moments[0] + _tolerance > 0 &&
               _moments[1] + _tolerance > 0 &&
               _moments[2] + _tolerance > 0 &&
               _moments[0] + _moments[1] + _tolerance > _moments[2] &&
               _moments[1] + _moments[2] + _tolerance > _moments[0] &&
               _moments[2] + _moments[0] + _tolerance > _moments[1];
      }

      /// \brief Compute principal moments of inertia,
      /// which are the eigenvalues of the moment of inertia matrix.
      /// \param[in] _tol Relative tolerance given by absolute value
      /// of _tol.
      /// Negative values of _tol are interpreted as a flag that
      /// causes principal moments to always be sorted from smallest
      /// to largest.
      /// \return Principal moments of inertia.
      /// If the matrix is already diagonal and _tol is positive,
      /// they are returned in the existing order.
      /// Otherwise, the moments are sorted from smallest to largest.
      public: Vector3<T> PrincipalMoments(const T _tol = 1e-6) const
      {
        // Compute tolerance relative to maximum value of inertia diagonal
        T tol = _tol * this->Ixxyyzz.Max();
        if (this->Ixyxzyz.Equal(Vector3<T>::Zero, tol))
        {
          // Matrix is already diagonalized, return diagonal moments
          return this->Ixxyyzz;
        }

        // Algorithm based on http://arxiv.org/abs/1306.6291v4
        // A Method for Fast Diagonalization of a 2x2 or 3x3 Real Symmetric
        // Matrix, by Maarten Kronenburg
        Vector3<T> Id(this->Ixxyyzz);
        Vector3<T> Ip(this->Ixyxzyz);
        // b = Ixx + Iyy + Izz
        T b = Id.Sum();
        // c = Ixx*Iyy - Ixy^2  +  Ixx*Izz - Ixz^2  +  Iyy*Izz - Iyz^2
        T c = Id[0]*Id[1] - std::pow(Ip[0], 2)
            + Id[0]*Id[2] - std::pow(Ip[1], 2)
            + Id[1]*Id[2] - std::pow(Ip[2], 2);
        // d = Ixx*Iyz^2 + Iyy*Ixz^2 + Izz*Ixy^2 - Ixx*Iyy*Izz - 2*Ixy*Ixz*Iyz
        T d = Id[0]*std::pow(Ip[2], 2)
            + Id[1]*std::pow(Ip[1], 2)
            + Id[2]*std::pow(Ip[0], 2)
            - Id[0]*Id[1]*Id[2]
            - 2*Ip[0]*Ip[1]*Ip[2];
        // p = b^2 - 3c
        T p = std::pow(b, 2) - 3*c;

        // At this point, it is important to check that p is not close
        //  to zero, since its inverse is used to compute delta.
        // In equation 4.7, p is expressed as a sum of squares
        //  that is only zero if the matrix is diagonal
        //  with identical principal moments.
        // This check has no test coverage, since this function returns
        //  immediately if a diagonal matrix is detected.
        if (p < std::pow(tol, 2))
          return b / 3.0 * Vector3<T>::One;

        // q = 2b^3 - 9bc - 27d
        T q = 2*std::pow(b, 3) - 9*b*c - 27*d;

        // delta = acos(q / (2 * p^(1.5)))
        // additionally clamp the argument to [-1,1]
        T delta = acos(clamp<T>(0.5 * q / std::pow(p, 1.5), -1, 1));

        // sort the moments from smallest to largest
        T moment0 = (b + 2*sqrt(p) * cos(delta / 3.0)) / 3.0;
        T moment1 = (b + 2*sqrt(p) * cos((delta + 2*IGN_PI)/3.0)) / 3.0;
        T moment2 = (b + 2*sqrt(p) * cos((delta - 2*IGN_PI)/3.0)) / 3.0;
        sort3(moment0, moment1, moment2);
        return Vector3<T>(moment0, moment1, moment2);
      }

      /// \brief Compute rotational offset of principal axes.
      /// \param[in] _tol Relative tolerance given by absolute value
      /// of _tol.
      /// Negative values of _tol are interpreted as a flag that
      /// causes principal moments to always be sorted from smallest
      /// to largest.
      /// \return Quaternion representing rotational offset of principal axes.
      /// With a rotation matrix constructed from this quaternion R(q)
      /// and a diagonal matrix L with principal moments on the diagonal,
      /// the original moment of inertia matrix MOI can be reconstructed
      /// with MOI = R(q).Transpose() * L * R(q)
      public: Quaternion<T> PrincipalAxesOffset(const T _tol = 1e-6) const
      {
        // Compute tolerance relative to maximum value of inertia diagonal
        T tol = _tol * this->Ixxyyzz.Max();
        Vector3<T> moments = this->PrincipalMoments(tol);
        if (moments.Equal(this->Ixxyyzz, tol) ||
            (math::equal<T>(moments[0], moments[1], std::abs(tol)) &&
             math::equal<T>(moments[0], moments[2], std::abs(tol))))
        {
          // matrix is already aligned with principal axes
          // or all three moments are approximately equal
          // return identity rotation
          return Quaternion<T>::Identity;
        }

        // Algorithm based on http://arxiv.org/abs/1306.6291v4
        // A Method for Fast Diagonalization of a 2x2 or 3x3 Real Symmetric
        // Matrix, by Maarten Kronenburg
        // A real, symmetric matrix can be diagonalized by an orthogonal matrix
        // (due to the finite-dimensional spectral theorem
        // https://en.wikipedia.org/wiki/Spectral_theorem
        // #Hermitian_maps_and_Hermitian_matrices ),
        // and another name for orthogonal matrix is rotation matrix.
        // Section 5 of the paper shows how to compute Euler angles
        // phi1, phi2, and phi3 that map to a rotation matrix.
        // In some cases, there are multiple possible values for a given angle,
        // such as phi1, that are denoted as phi11, phi12, phi11a, phi12a, etc.
        // Similar variable names are used to the paper so that the paper
        // can be used as an additional reference.

        // f1, f2 defined in equations 5.5, 5.6
        Vector2<T> f1(this->Ixyxzyz[0], -this->Ixyxzyz[1]);
        Vector2<T> f2(this->Ixxyyzz[1] - this->Ixxyyzz[2],
                   -2*this->Ixyxzyz[2]);

        // Check if two moments are equal, since different equations are used
        // The moments vector is already sorted, so just check adjacent values.
        Vector2<T> momentsDiff(moments[0] - moments[1],
                               moments[1] - moments[2]);

        // index of unequal moment
        int unequalMoment = -1;
        if (equal<T>(momentsDiff[0], 0, std::abs(tol)))
          unequalMoment = 2;
        else if (equal<T>(momentsDiff[1], 0, std::abs(tol)))
          unequalMoment = 0;

        if (unequalMoment >= 0)
        {
          // moments[1] is the repeated value
          // it is not equal to moments[unequalMoment]
          // momentsDiff3 = lambda - lambda3
          T momentsDiff3 = moments[1] - moments[unequalMoment];
          // eq 5.21:
          // s = cos(phi2)^2 = (A_11 - lambda3) / (lambda - lambda3)
          // s >= 0 since A_11 is in range [lambda, lambda3]
          T s = (this->Ixxyyzz[0] - moments[unequalMoment]) / momentsDiff3;
          // set phi3 to zero for repeated moments (eq 5.23)
          T phi3 = 0;
          // phi2 = +- acos(sqrt(s))
          // start with just the positive value
          // also clamp the acos argument to prevent NaN's
          T phi2 = acos(clamp<T>(ClampedSqrt(s), -1, 1));

          // The paper defines variables phi11 and phi12
          // which are candidate values of angle phi1.
          // phi12 is straightforward to compute as a function of f2 and g2.
          // eq 5.25:
          Vector2<T> g2(momentsDiff3 * s, 0);
          // combining eq 5.12 and 5.14, and subtracting psi2
          // instead of multiplying by its rotation matrix:
          math::Angle phi12(0.5*(Angle2(g2, tol) - Angle2(f2, tol)));
          phi12.Normalize();

          // The paragraph prior to equation 5.16 describes how to choose
          // the candidate value of phi1 based on the length
          // of the f1 and f2 vectors.
          // * When |f1| != 0 and |f2| != 0, then one should choose the
          //   value of phi2 so that phi11 = phi12
          // * When |f1| == 0 and f2 != 0, then phi1 = phi12
          //   phi11 can be ignored, and either sign of phi2 can be used
          // * The case of |f2| == 0 can be ignored at this point in the code
          //   since having a repeated moment when |f2| == 0 implies that
          //   the matrix is diagonal. But this function returns a unit
          //   quaternion for diagonal matrices, so we can assume |f2| != 0
          //   See MassMatrix3.ipynb for a more complete discussion.
          //
          // Since |f2| != 0, we only need to consider |f1|
          // * |f1| == 0: phi1 = phi12
          // * |f1| != 0: choose phi2 so that phi11 == phi12
          // In either case, phi1 = phi12,
          // and the sign of phi2 must be chosen to make phi11 == phi12
          T phi1 = phi12.Radian();

          bool f1small = f1.SquaredLength() < std::pow(tol, 2);
          if (!f1small)
          {
            // a: phi2 > 0
            // eq. 5.24
            Vector2<T> g1a(0, 0.5*momentsDiff3 * sin(2*phi2));
            // combining eq 5.11 and 5.13, and subtracting psi1
            // instead of multiplying by its rotation matrix:
            math::Angle phi11a(Angle2(g1a, tol) - Angle2(f1, tol));
            phi11a.Normalize();

            // b: phi2 < 0
            // eq. 5.24
            Vector2<T> g1b(0, 0.5*momentsDiff3 * sin(-2*phi2));
            // combining eq 5.11 and 5.13, and subtracting psi1
            // instead of multiplying by its rotation matrix:
            math::Angle phi11b(Angle2(g1b, tol) - Angle2(f1, tol));
            phi11b.Normalize();

            // choose sign of phi2
            // based on whether phi11a or phi11b is closer to phi12
            // use sin and cos to account for angle wrapping
            T erra = std::pow(sin(phi1) - sin(phi11a.Radian()), 2)
                   + std::pow(cos(phi1) - cos(phi11a.Radian()), 2);
            T errb = std::pow(sin(phi1) - sin(phi11b.Radian()), 2)
                   + std::pow(cos(phi1) - cos(phi11b.Radian()), 2);
            if (errb < erra)
            {
              phi2 *= -1;
            }
          }

          // I determined these arguments using trial and error
          Quaternion<T> result = Quaternion<T>(-phi1, -phi2, -phi3).Inverse();

          // Previous equations assume repeated moments are at the beginning
          // of the moments vector (moments[0] == moments[1]).
          // We have the vectors sorted by size, so it's possible that the
          // repeated moments are at the end (moments[1] == moments[2]).
          // In this case (unequalMoment == 0), we apply an extra
          // rotation that exchanges moment[0] and moment[2]
          // Rotation matrix = [ 0  0  1]
          //                   [ 0  1  0]
          //                   [-1  0  0]
          // That is equivalent to a 90 degree pitch
          if (unequalMoment == 0)
            result *= Quaternion<T>(0, IGN_PI_2, 0);

          return result;
        }

        // No repeated principal moments
        // eq 5.1:
        T v = (std::pow(this->Ixyxzyz[0], 2) + std::pow(this->Ixyxzyz[1], 2)
              +(this->Ixxyyzz[0] - moments[2])
              *(this->Ixxyyzz[0] + moments[2] - moments[0] - moments[1]))
            / ((moments[1] - moments[2]) * (moments[2] - moments[0]));
        // value of w depends on v
        T w;
        if (v < std::abs(tol))
        {
          // first sentence after eq 5.4:
          // "In the case that v = 0, then w = 1."
          w = 1;
        }
        else
        {
          // eq 5.2:
          w = (this->Ixxyyzz[0] - moments[2] + (moments[2] - moments[1])*v)
              / ((moments[0] - moments[1]) * v);
        }
        // initialize values of angle phi1, phi2, phi3
        T phi1 = 0;
        // eq 5.3: start with positive value
        T phi2 = acos(clamp<T>(ClampedSqrt(v), -1, 1));
        // eq 5.4: start with positive value
        T phi3 = acos(clamp<T>(ClampedSqrt(w), -1, 1));

        // compute g1, g2 for phi2,phi3 >= 0
        // equations 5.7, 5.8
        Vector2<T> g1(
          0.5* (moments[0]-moments[1])*ClampedSqrt(v)*sin(2*phi3),
          0.5*((moments[0]-moments[1])*w + moments[1]-moments[2])*sin(2*phi2));
        Vector2<T> g2(
          (moments[0]-moments[1])*(1 + (v-2)*w) + (moments[1]-moments[2])*v,
          (moments[0]-moments[1])*sin(phi2)*sin(2*phi3));

        // The paragraph prior to equation 5.16 describes how to choose
        // the candidate value of phi1 based on the length
        // of the f1 and f2 vectors.
        // * The case of |f1| == |f2| == 0 implies a repeated moment,
        //   which should not be possible at this point in the code
        // * When |f1| != 0 and |f2| != 0, then one should choose the
        //   value of phi2 so that phi11 = phi12
        // * When |f1| == 0 and f2 != 0, then phi1 = phi12
        //   phi11 can be ignored, and either sign of phi2, phi3 can be used
        // * When |f2| == 0 and f1 != 0, then phi1 = phi11
        //   phi12 can be ignored, and either sign of phi2, phi3 can be used
        bool f1small = f1.SquaredLength() < std::pow(tol, 2);
        bool f2small = f2.SquaredLength() < std::pow(tol, 2);
        if (f1small && f2small)
        {
          // this should never happen
          // f1small && f2small implies a repeated moment
          // return invalid quaternion
          /// \todo Use a mock class to test this line
          return Quaternion<T>::Zero;
        }
        else if (f1small)
        {
          // use phi12 (equations 5.12, 5.14)
          math::Angle phi12(0.5*(Angle2(g2, tol) - Angle2(f2, tol)));
          phi12.Normalize();
          phi1 = phi12.Radian();
        }
        else if (f2small)
        {
          // use phi11 (equations 5.11, 5.13)
          math::Angle phi11(Angle2(g1, tol) - Angle2(f1, tol));
          phi11.Normalize();
          phi1 = phi11.Radian();
        }
        else
        {
          // check for when phi11 == phi12
          // eqs 5.11, 5.13:
          math::Angle phi11(Angle2(g1, tol) - Angle2(f1, tol));
          phi11.Normalize();
          // eqs 5.12, 5.14:
          math::Angle phi12(0.5*(Angle2(g2, tol) - Angle2(f2, tol)));
          phi12.Normalize();
          T err  = std::pow(sin(phi11.Radian()) - sin(phi12.Radian()), 2)
                 + std::pow(cos(phi11.Radian()) - cos(phi12.Radian()), 2);
          phi1 = phi11.Radian();
          math::Vector2<T> signsPhi23(1, 1);
          // case a: phi2 <= 0
          {
            Vector2<T> g1a = Vector2<T>(1, -1) * g1;
            Vector2<T> g2a = Vector2<T>(1, -1) * g2;
            math::Angle phi11a(Angle2(g1a, tol) - Angle2(f1, tol));
            math::Angle phi12a(0.5*(Angle2(g2a, tol) - Angle2(f2, tol)));
            phi11a.Normalize();
            phi12a.Normalize();
            T erra = std::pow(sin(phi11a.Radian()) - sin(phi12a.Radian()), 2)
                   + std::pow(cos(phi11a.Radian()) - cos(phi12a.Radian()), 2);
            if (erra < err)
            {
              err = erra;
              phi1 = phi11a.Radian();
              signsPhi23.Set(-1, 1);
            }
          }
          // case b: phi3 <= 0
          {
            Vector2<T> g1b = Vector2<T>(-1, 1) * g1;
            Vector2<T> g2b = Vector2<T>(1, -1) * g2;
            math::Angle phi11b(Angle2(g1b, tol) - Angle2(f1, tol));
            math::Angle phi12b(0.5*(Angle2(g2b, tol) - Angle2(f2, tol)));
            phi11b.Normalize();
            phi12b.Normalize();
            T errb = std::pow(sin(phi11b.Radian()) - sin(phi12b.Radian()), 2)
                   + std::pow(cos(phi11b.Radian()) - cos(phi12b.Radian()), 2);
            if (errb < err)
            {
              err = errb;
              phi1 = phi11b.Radian();
              signsPhi23.Set(1, -1);
            }
          }
          // case c: phi2,phi3 <= 0
          {
            Vector2<T> g1c = Vector2<T>(-1, -1) * g1;
            Vector2<T> g2c = g2;
            math::Angle phi11c(Angle2(g1c, tol) - Angle2(f1, tol));
            math::Angle phi12c(0.5*(Angle2(g2c, tol) - Angle2(f2, tol)));
            phi11c.Normalize();
            phi12c.Normalize();
            T errc = std::pow(sin(phi11c.Radian()) - sin(phi12c.Radian()), 2)
                   + std::pow(cos(phi11c.Radian()) - cos(phi12c.Radian()), 2);
            if (errc < err)
            {
              err = errc;
              phi1 = phi11c.Radian();
              signsPhi23.Set(-1, -1);
            }
          }

          // apply sign changes
          phi2 *= signsPhi23[0];
          phi3 *= signsPhi23[1];
        }

        // I determined these arguments using trial and error
        return Quaternion<T>(-phi1, -phi2, -phi3).Inverse();
      }

      /// \brief Get dimensions and rotation offset of uniform box
      /// with equivalent mass and moment of inertia.
      /// To compute this, the Matrix3 is diagonalized.
      /// The eigenvalues on the diagonal and the rotation offset
      /// of the principal axes are returned.
      /// \param[in] _size Dimensions of box aligned with principal axes.
      /// \param[in] _rot Rotational offset of principal axes.
      /// \param[in] _tol Relative tolerance.
      /// \return True if box properties were computed successfully.
      public: bool EquivalentBox(Vector3<T> &_size,
                                 Quaternion<T> &_rot,
                                 const T _tol = 1e-6) const
      {
        if (!this->IsPositive())
        {
          // inertia is not positive, cannot compute equivalent box
          return false;
        }

        Vector3<T> moments = this->PrincipalMoments(_tol);
        if (!ValidMoments(moments))
        {
          // principal moments don't satisfy the triangle identity
          return false;
        }

        // The reason for checking that the principal moments satisfy
        // the triangle inequality
        // I1 + I2 - I3 >= 0
        // is to ensure that the arguments to sqrt in these equations
        // are positive and the box size is real.
        _size.X(sqrt(6*(moments.Y() + moments.Z() - moments.X()) / this->mass));
        _size.Y(sqrt(6*(moments.Z() + moments.X() - moments.Y()) / this->mass));
        _size.Z(sqrt(6*(moments.X() + moments.Y() - moments.Z()) / this->mass));

        _rot = this->PrincipalAxesOffset(_tol);

        if (_rot == Quaternion<T>::Zero)
        {
          // _rot is an invalid quaternion
          /// \todo Use a mock class to test this line
          return false;
        }

        return true;
      }

      /// \brief Set inertial properties based on mass and equivalent box.
      /// \param[in] _mass Mass to set.
      /// \param[in] _size Size of equivalent box.
      /// \param[in] _rot Rotational offset of equivalent box.
      /// \return True if inertial properties were set successfully.
      public: bool SetFromBox(const T _mass,
                              const Vector3<T> &_size,
                            const Quaternion<T> &_rot = Quaternion<T>::Identity)
      {
        // Check that _mass and _size are strictly positive
        // and that quatenion is valid
        if (_mass <= 0 || _size.Min() <= 0 || _rot == Quaternion<T>::Zero)
        {
          return false;
        }
        this->SetMass(_mass);
        return this->SetFromBox(_size, _rot);
      }

      /// \brief Set inertial properties based on equivalent box
      /// using the current mass value.
      /// \param[in] _size Size of equivalent box.
      /// \param[in] _rot Rotational offset of equivalent box.
      /// \return True if inertial properties were set successfully.
      public: bool SetFromBox(const Vector3<T> &_size,
                            const Quaternion<T> &_rot = Quaternion<T>::Identity)
      {
        // Check that _mass and _size are strictly positive
        // and that quatenion is valid
        if (this->Mass() <= 0 || _size.Min() <= 0 ||
            _rot == Quaternion<T>::Zero)
        {
          return false;
        }

        // Diagonal matrix L with principal moments
        Matrix3<T> L;
        T x2 = std::pow(_size.X(), 2);
        T y2 = std::pow(_size.Y(), 2);
        T z2 = std::pow(_size.Z(), 2);
        L(0, 0) = this->mass / 12.0 * (y2 + z2);
        L(1, 1) = this->mass / 12.0 * (z2 + x2);
        L(2, 2) = this->mass / 12.0 * (x2 + y2);
        Matrix3<T> R(_rot);
        return this->SetMoi(R * L * R.Transposed());
      }

      /// \brief Set inertial properties based on mass and equivalent cylinder
      /// aligned with Z axis.
      /// \param[in] _mass Mass to set.
      /// \param[in] _length Length of cylinder along Z axis.
      /// \param[in] _radius Radius of cylinder.
      /// \param[in] _rot Rotational offset of equivalent cylinder.
      /// \return True if inertial properties were set successfully.
      public: bool SetFromCylinderZ(const T _mass,
                                    const T _length,
                                    const T _radius,
                            const Quaternion<T> &_rot = Quaternion<T>::Identity)
      {
        // Check that _mass, _radius and _length are strictly positive
        // and that quatenion is valid
        if (_mass <= 0 || _length <= 0 || _radius <= 0 ||
            _rot == Quaternion<T>::Zero)
        {
          return false;
        }
        this->SetMass(_mass);
        return this->SetFromCylinderZ(_length, _radius, _rot);
      }

      /// \brief Set inertial properties based on equivalent cylinder
      /// aligned with Z axis using the current mass value.
      /// \param[in] _length Length of cylinder along Z axis.
      /// \param[in] _radius Radius of cylinder.
      /// \param[in] _rot Rotational offset of equivalent cylinder.
      /// \return True if inertial properties were set successfully.
      public: bool SetFromCylinderZ(const T _length,
                                    const T _radius,
                                    const Quaternion<T> &_rot)
      {
        // Check that _mass and _size are strictly positive
        // and that quatenion is valid
        if (this->Mass() <= 0 || _length <= 0 || _radius <= 0 ||
            _rot == Quaternion<T>::Zero)
        {
          return false;
        }

        // Diagonal matrix L with principal moments
        T radius2 = std::pow(_radius, 2);
        Matrix3<T> L;
        L(0, 0) = this->mass / 12.0 * (3*radius2 + std::pow(_length, 2));
        L(1, 1) = L(0, 0);
        L(2, 2) = this->mass / 2.0 * radius2;
        Matrix3<T> R(_rot);
        return this->SetMoi(R * L * R.Transposed());
      }

      /// \brief Set inertial properties based on mass and equivalent sphere.
      /// \param[in] _mass Mass to set.
      /// \param[in] _radius Radius of equivalent, uniform sphere.
      /// \return True if inertial properties were set successfully.
      public: bool SetFromSphere(const T _mass, const T _radius)
      {
        // Check that _mass and _radius are strictly positive
        if (_mass <= 0 || _radius <= 0)
        {
          return false;
        }
        this->SetMass(_mass);
        return this->SetFromSphere(_radius);
      }

      /// \brief Set inertial properties based on equivalent sphere
      /// using the current mass value.
      /// \param[in] _radius Radius of equivalent, uniform sphere.
      /// \return True if inertial properties were set successfully.
      public: bool SetFromSphere(const T _radius)
      {
        // Check that _mass and _radius are strictly positive
        if (this->Mass() <= 0 || _radius <= 0)
        {
          return false;
        }

        // Diagonal matrix L with principal moments
        T radius2 = std::pow(_radius, 2);
        Matrix3<T> L;
        L(0, 0) = 0.4 * this->mass * radius2;
        L(1, 1) = 0.4 * this->mass * radius2;
        L(2, 2) = 0.4 * this->mass * radius2;
        return this->SetMoi(L);
      }

      /// \brief Square root of positive numbers, otherwise zero.
      /// \param[in] _x Number to be square rooted.
      /// \return sqrt(_x) if _x > 0, otherwise 0
      private: static inline T ClampedSqrt(const T &_x)
      {
        if (_x <= 0)
          return 0;
        return sqrt(_x);
      }

      /// \brief Angle formed by direction of a Vector2.
      /// \param[in] _v Vector whose direction is to be computed.
      /// \param[in] _eps Minimum length of vector required for computing angle.
      /// \return Angle formed between vector and X axis,
      /// or zero if vector has length less than 1e-6.
      private: static T Angle2(const Vector2<T> &_v, const T _eps = 1e-6)
      {
        if (_v.SquaredLength() < std::pow(_eps, 2))
          return 0;
        return atan2(_v[1], _v[0]);
      }

      /// \brief Mass of the object. Default is 0.0.
      private: T mass;

      /// \brief Principal moments of inertia. Default is (0.0 0.0 0.0)
      /// These Moments of Inertia are specified in the local frame.
      /// Where Ixxyyzz.x is Ixx, Ixxyyzz.y is Iyy and Ixxyyzz.z is Izz.
      private: Vector3<T> Ixxyyzz;

      /// \brief Product moments of inertia. Default is (0.0 0.0 0.0)
      /// These MOI off-diagonals are specified in the local frame.
      /// Where Ixyxzyz.x is Ixy, Ixyxzyz.y is Ixz and Ixyxzyz.z is Iyz.
      private: Vector3<T> Ixyxzyz;
    };

    typedef MassMatrix3<double> MassMatrix3d;
    typedef MassMatrix3<float> MassMatrix3f;
    }
  }
}
#endif<|MERGE_RESOLUTION|>--- conflicted
+++ resolved
@@ -413,18 +413,11 @@
       {
         // Check if mass and determinants of all upper left submatrices
         // of moment of inertia matrix are positive
-<<<<<<< HEAD
         return (this->mass + _tolerance > 0) &&
                (this->IXX() + _tolerance  > 0) &&
                (this->IXX() * this->IYY() - std::pow(this->IXY(), 2) +
                 _tolerance > 0) &&
-               (this->MOI().Determinant() + _tolerance > 0);
-=======
-        return (this->mass > 0) &&
-               (this->IXX() > 0) &&
-               (this->IXX()*this->IYY() - std::pow(this->IXY(), 2) > 0) &&
-               (this->Moi().Determinant() > 0);
->>>>>>> 3745f98c
+               (this->Moi().Determinant() + _tolerance > 0);
       }
 
       /// \brief Verify that inertia values are positive definite
