--- conflicted
+++ resolved
@@ -15,83 +15,5 @@
  *
  */
 
-<<<<<<< HEAD
-#include <ignition/math/config.hh>
-#include <ignition/math/Export.hh>
-#include <ignition/math/Vector3.hh>
-
-#include <ignition/utils/SuppressWarning.hh>
-
-#include <vector>
-
-namespace ignition
-{
-  namespace math
-  {
-    // Inline bracket to help doxygen filtering.
-    inline namespace IGNITION_MATH_VERSION_NAMESPACE {
-    /// \brief Base class for MovingWindowFilter. This replaces the
-    /// version of MovingWindowFilter in the Ignition Common library.
-    ///
-    /// The default window size is 4.
-    template< typename T>
-    class IGNITION_MATH_VISIBLE MovingWindowFilter
-    {
-      /// \brief Constructor
-      public: MovingWindowFilter(unsigned int _windowSize = 4);
-
-      /// \brief Destructor
-      public: virtual ~MovingWindowFilter() = default;
-
-      /// \brief Update value of filter
-      /// \param[in] _val new raw value
-      public: void Update(const T _val);
-
-      /// \brief Set window size
-      /// \param[in] _n new desired window size
-      public: void SetWindowSize(const unsigned int _n);
-
-      /// \brief Get the window size.
-      /// \return The size of the moving window.
-      public: unsigned int WindowSize() const;
-
-      /// \brief Get whether the window has been filled.
-      /// \return True if the window has been filled.
-      public: bool WindowFilled() const;
-
-      /// \brief Get filtered result
-      /// \return Latest filtered value
-      public: T Value() const;
-
-      /// \brief For moving window smoothed value
-      protected: unsigned int valWindowSize = 4;
-
-      IGN_UTILS_WARN_IGNORE__DLL_INTERFACE_MISSING
-      /// \brief buffer history of raw values
-      protected: std::vector<T> valHistory;
-
-      /// \brief iterator pointing to current value in buffer
-      protected: typename std::vector<T>::iterator valIter;
-
-      /// \brief keep track of running sum
-      protected: T sum;
-      IGN_UTILS_WARN_RESUME__DLL_INTERFACE_MISSING
-
-      /// \brief keep track of number of elements
-      protected: unsigned int samples = 0;
-    };
-
-    typedef MovingWindowFilter<int> MovingWindowFilteri;
-    typedef MovingWindowFilter<float> MovingWindowFilterf;
-    typedef MovingWindowFilter<double> MovingWindowFilterd;
-    typedef MovingWindowFilter<Vector3i> MovingWindowFilterVector3i;
-    typedef MovingWindowFilter<Vector3f> MovingWindowFilterVector3f;
-    typedef MovingWindowFilter<Vector3d> MovingWindowFilterVector3d;
-    }
-  }
-}
-#endif
-=======
 #include <gz/math/MovingWindowFilter.hh>
-#include <ignition/math/config.hh>
->>>>>>> b03f97cd
+#include <ignition/math/config.hh>