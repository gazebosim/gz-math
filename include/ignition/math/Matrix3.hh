--- conflicted
+++ resolved
@@ -326,16 +326,6 @@
       /// \return Determinant of this matrix.
       public: T Determinant() const
       {
-<<<<<<< HEAD
-        double t0 = this->data[2][2]*this->data[1][1] -
-                    this->data[2][1]*this->data[1][2];
-
-        double t1 = -(this->data[2][2]*this->data[1][0] -
-                      this->data[2][0]*this->data[1][2]);
-
-        double t2 = this->data[2][1]*this->data[1][0] -
-                    this->data[2][0]*this->data[1][1];
-=======
         T t0 = this->data[2][2]*this->data[1][1]
              - this->data[2][1]*this->data[1][2];
 
@@ -344,7 +334,6 @@
 
         T t2 = this->data[2][1]*this->data[1][0]
              - this->data[2][0]*this->data[1][1];
->>>>>>> 09ac19ee
 
         return t0 * this->data[0][0]
              + t1 * this->data[0][1]
