--- conflicted
+++ resolved
@@ -24,10 +24,7 @@
 #include <iomanip>
 #include <iostream>
 #include <limits>
-<<<<<<< HEAD
 #include <regex>
-=======
->>>>>>> f9ef9126
 #include <sstream>
 #include <string>
 #include <tuple>
