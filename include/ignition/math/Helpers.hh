/*
 * Copyright (C) 2012-2014 Open Source Robotics Foundation
 *
 * Licensed under the Apache License, Version 2.0 (the "License");
 * you may not use this file except in compliance with the License.
 * You may obtain a copy of the License at
 *
 *     http://www.apache.org/licenses/LICENSE-2.0
 *
 * Unless required by applicable law or agreed to in writing, software
 * distributed under the License is distributed on an "AS IS" BASIS,
 * WITHOUT WARRANTIES OR CONDITIONS OF ANY KIND, either express or implied.
 * See the License for the specific language governing permissions and
 * limitations under the License.
 *
*/
#ifndef _IGNITION_MATH_FUNCTIONS_HH_
#define _IGNITION_MATH_FUNCTIONS_HH_

#ifndef _USE_MATH_DEFINES
<<<<<<< HEAD
#define _USE_MATH_DEFINES
#endif

=======
# define _USE_MATH_DEFINES
#endif
>>>>>>> 3cbfb8b3
#include <cmath>
#include <algorithm>
#include <limits>
#include <string>
#include <iostream>
#include <vector>

/// \brief Double maximum value
#define IGN_DBL_MAX std::numeric_limits<double>::max()

/// \brief Double min value
#define IGN_DBL_MIN std::numeric_limits<double>::min()

/// \brief Float maximum value
#define IGN_FLT_MAX std::numeric_limits<float>::max()

/// \brief Float minimum value
#define IGN_FLT_MIN std::numeric_limits<float>::min()

/// \brief 32bit unsigned integer maximum value
#define IGN_UINT32_MAX std::numeric_limits<uint32_t>::max()

/// \brief 32bit unsigned integer minimum value
#define IGN_UINT32_MIN std::numeric_limits<uint32_t>::min()

/// \brief 32bit integer maximum value
#define IGN_INT32_MAX std::numeric_limits<int32_t>::max()

/// \brief 32bit integer minimum value
#define IGN_INT32_MIN std::numeric_limits<int32_t>::min()

/// \brief Define IGN_PI, IGN_PI_2, and IGN_PI_4.
/// This was put here for Windows support.
#ifdef M_PI
#define IGN_PI M_PI
#define IGN_PI_2 M_PI_2
#define IGN_PI_4 M_PI_4
#else
#define IGN_PI   3.14159265358979323846
#define IGN_PI_2 1.57079632679489661923
#define IGN_PI_4 0.78539816339744830962
#endif

namespace ignition
{
  /// \brief Math classes and function useful in robot applications.
  namespace math
  {
    /// \brief Returns the representation of a quiet not a number (NAN)
    static const double NAN_D = std::numeric_limits<double>::quiet_NaN();

    /// \brief Returns the representation of a quiet not a number (NAN)
    static const float NAN_F = std::numeric_limits<float>::quiet_NaN();

    /// \brief Returns the representation of a quiet not a number (NAN)
    static const int NAN_I = std::numeric_limits<int>::quiet_NaN();

    /// \brief Simple clamping function
    /// \param[in] _v value
    /// \param[in] _min minimum
    /// \param[in] _max maximum
    template<typename T>
    inline T clamp(T _v, T _min, T _max)
    {
      return std::max(std::min(_v, _max), _min);
    }

    /// \brief check if a float is NaN
    /// \param[in] _v the value
    /// \return true if _v is not a number, false otherwise
    inline bool isnan(float _v)
    {
      return (std::isnan)(_v);
    }

    /// \brief check if a double is NaN
    /// \param[in] _v the value
    /// \return true if _v is not a number, false otherwise
    inline bool isnan(double _v)
    {
      return (std::isnan)(_v);
    }

    /// \brief Fix a nan value.
    /// \param[in] _v Value to correct.
    /// \return 0 if _v is NaN, _v otherwise.
    inline float fixnan(float _v)
    {
      return isnan(_v) || std::isinf(_v) ? 0.0f : _v;
    }

    /// \brief Fix a nan value.
    /// \param[in] _v Value to correct.
    /// \return 0 if _v is NaN, _v otherwise.
    inline double fixnan(double _v)
    {
      return isnan(_v) || std::isinf(_v) ? 0.0 : _v;
    }

    /// \brief get mean of vector of values
    /// \param[in] _values the vector of values
    /// \return the mean
    template<typename T>
    inline T mean(const std::vector<T> &_values)
    {
      T sum = 0;
      for (unsigned int i = 0; i < _values.size(); ++i)
        sum += _values[i];
      return sum / _values.size();
    }

    /// \brief get variance of vector of values
    /// \param[in] _values the vector of values
    /// \return the squared deviation
    template<typename T>
    inline T variance(const std::vector<T> &_values)
    {
      T avg = mean<T>(_values);

      T sum = 0;
      for (unsigned int i = 0; i < _values.size(); ++i)
        sum += (_values[i] - avg) * (_values[i] - avg);
      return sum / _values.size();
    }

    /// \brief get the maximum value of vector of values
    /// \param[in] _values the vector of values
    /// \return maximum
    template<typename T>
    inline T max(const std::vector<T> &_values)
    {
      T max = std::numeric_limits<T>::min();
      for (unsigned int i = 0; i < _values.size(); ++i)
        if (_values[i] > max)
          max = _values[i];
      return max;
    }

    /// \brief get the minimum value of vector of values
    /// \param[in] _values the vector of values
    /// \return minimum
    template<typename T>
    inline T min(const std::vector<T> &_values)
    {
      T min = std::numeric_limits<T>::max();
      for (unsigned int i = 0; i < _values.size(); ++i)
        if (_values[i] < min)
          min = _values[i];
      return min;
    }

    /// \brief check if two values are equal, within a tolerance
    /// \param[in] _a the first value
    /// \param[in] _b the second value
    /// \param[in] _epsilon the tolerance
    template<typename T>
    inline bool equal(const T &_a, const T &_b,
                      const T &_epsilon = 1e-6)
    {
      return std::abs(_a - _b) <= _epsilon;
    }

    /// \brief get value at a specified precision
    /// \param[in] _a the number
    /// \param[in] _precision the precision
    /// \return the value for the specified precision
    template<typename T>
    inline T precision(const T &_a, const unsigned int &_precision)
    {
      return std::round(_a * pow(10, _precision)) / pow(10, _precision);
    }

    /// \brief Is this a power of 2?
    /// \param[in] _x the number
    /// \return true if _x is a power of 2, false otherwise
    inline bool isPowerOfTwo(unsigned int _x)
    {
      return ((_x != 0) && ((_x & (~_x + 1)) == _x));
    }

    /// \brief Get the smallest power of two that is greater or equal to
    /// a given value
    /// \param[in] _x the number
    /// \return the same value if _x is already a power of two. Otherwise,
    /// it returns the smallest power of two that is greater than _x
    inline unsigned int roundUpPowerOfTwo(unsigned int _x)
    {
      if (_x == 0)
        return 1;

      if (isPowerOfTwo(_x))
        return _x;

      while (_x & (_x - 1))
        _x = _x & (_x - 1);

      _x = _x << 1;

      return _x;
    }

    /// \brief parse string into an integer
    /// \param[in] _input the string
    /// \return an integer, 0 or 0 and a message in the error stream
    inline int parseInt(const std::string &_input)
    {
      const char *p = _input.c_str();
      if (!*p || *p == '?')
        return NAN_I;

      int s = 1;
      while (*p == ' ')
        p++;

      if (*p == '-')
      {
        s = -1;
        p++;
      }

      double acc = 0;
      while (*p >= '0' && *p <= '9')
        acc = acc * 10 + *p++ - '0';

      if (*p)
      {
        std::cerr << "Invalid int numeric format[" << _input << "]\n";
        return NAN_I;
      }

      return static_cast<int>(s * acc);
    }

    /// \brief parse string into float
    /// \param _input the string
    /// \return a floating point number (can be NaN) or 0 with a message in the
    /// error stream
    inline double parseFloat(const std::string &_input)
    {
      const char *p = _input.c_str();
      if (!*p || *p == '?')
        return NAN_D;
      int s = 1;
      while (*p == ' ')
        p++;

      if (*p == '-')
      {
        s = -1;
        p++;
      }

      double acc = 0;
      while (*p >= '0' && *p <= '9')
        acc = acc * 10 + *p++ - '0';

      if (*p == '.')
      {
        double k = 0.1;
        p++;
        while (*p >= '0' && *p <= '9')
        {
          acc += (*p++ - '0') * k;
          k *= 0.1;
        }
      }
      if (*p == 'e')
      {
        int es = 1;
        int f = 0;
        p++;
        if (*p == '-')
        {
          es = -1;
          p++;
        }
        else if (*p == '+')
        {
          es = 1;
          p++;
        }
        while (*p >= '0' && *p <= '9')
          f = f * 10 + *p++ - '0';

        acc *= pow(10, f*es);
      }

      if (*p)
      {
        std::cerr << "Invalid double numeric format[" << _input << "]\n";
        return NAN_D;
      }
      return s * acc;
    }
  }
}

/** \def IGNITION_VISIBLE
 * Use to represent "symbol visible" if supported
 */

/** \def IGNITION_HIDDEN
 * Use to represent "symbol hidden" if supported
 */

#if defined _WIN32 || defined __CYGWIN__
  #ifdef BUILDING_DLL
    #ifdef __GNUC__
      #define IGNITION_VISIBLE __attribute__ ((dllexport))
    #else
      #define IGNITION_VISIBLE __declspec(dllexport)
    #endif
  #else
    #ifdef __GNUC__
      #define IGNITION_VISIBLE __attribute__ ((dllimport))
    #else
      #define IGNITION_VISIBLE __declspec(dllimport)
    #endif
  #endif
  #define IGNITION_HIDDEN
#else
  #if __GNUC__ >= 4
    #define IGNITION_VISIBLE __attribute__ ((visibility ("default")))
    #define IGNITION_HIDDEN  __attribute__ ((visibility ("hidden")))
  #else
    #define IGNITION_VISIBLE
    #define IGNITION_HIDDEN
  #endif
#endif

#endif<|MERGE_RESOLUTION|>--- conflicted
+++ resolved
@@ -18,14 +18,9 @@
 #define _IGNITION_MATH_FUNCTIONS_HH_
 
 #ifndef _USE_MATH_DEFINES
-<<<<<<< HEAD
-#define _USE_MATH_DEFINES
-#endif
-
-=======
 # define _USE_MATH_DEFINES
 #endif
->>>>>>> 3cbfb8b3
+
 #include <cmath>
 #include <algorithm>
 #include <limits>
