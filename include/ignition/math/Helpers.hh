--- conflicted
+++ resolved
@@ -488,11 +488,6 @@
       return _x;
     }
 
-<<<<<<< HEAD
-    /// \brief Parse string into an integer.
-    /// \param[in] _input The input string.
-    /// \return An integer, or NAN_I if unable to parse the input.
-=======
     /// \brief Round a number up to the nearest multiple. For example, if
     /// the input number is 12 and the multiple is 10, the result is 20.
     /// If the input number is negative, then the nearest multiple will be
@@ -518,10 +513,9 @@
         return _num + _multiple - remainder;
     }
 
-    /// \brief parse string into an integer
-    /// \param[in] _input the string
-    /// \return an integer, 0 or 0 and a message in the error stream
->>>>>>> e7c2b8d3
+    /// \brief Parse string into an integer.
+    /// \param[in] _input The input string.
+    /// \return An integer, or NAN_I if unable to parse the input.
     inline int parseInt(const std::string &_input)
     {
       // Return NAN_I if it is empty
