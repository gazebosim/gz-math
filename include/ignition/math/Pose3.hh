--- conflicted
+++ resolved
@@ -376,15 +376,9 @@
         this->q.Set(1, 0, 0, 0);
       }
 
-<<<<<<< HEAD
       /// \brief Rotate the vector part of a pose about the origin.
-      /// \param[in] _rot rotation.
+      /// \param[in] _q rotation.
       /// \return The rotated pose.
-=======
-      /// \brief Rotate vector part of a pose about the origin
-      /// \param[in] _q rotation
-      /// \return the rotated pose
->>>>>>> e7c2b8d3
       public: Pose3<T> RotatePositionAboutOrigin(const Quaternion<T> &_q) const
       {
         Pose3<T> a = *this;
