## Ignition Math 5.x

### Ignition Math 5.x.x

<<<<<<< HEAD
1. Change definition of Pose3 `*` operator to fix multiplication order
    * [Pull request 301](https://bitbucket.org/ignitionrobotics/ign-math/pull-requests/301)
    * [Issue 60](https://bitbucket.org/ignitionrobotics/ign-math/issues/60)
=======
1. eigen3: add conversion functions for Eigen::AlignedBox3d <=> ignition::math::AxisAlignedBox
    * [Pull request 302](https://bitbucket.org/ignitionrobotics/ign-math/pull-requests/302)
>>>>>>> 807cba36


### Ignition Math 5.0.0 (2018-12-12)

1. Added a Stopwatch class
    * [Pull request 279](https://bitbucket.org/ignitionrobotics/ign-math/pull-requests/279)

1. Added material properties to OrientedBox
    * [Pull request 269](https://bitbucket.org/ignitionrobotics/ign-math/pull-requests/269)

1. Added a Cylinder class.
    * [Pull request 250](https://bitbucket.org/ignitionrobotics/ign-math/pull-requests/250)

1. The `Box` class has been changed to a templatized class that is not
   axis-aligned. The previous `Box` functionality is now in the
   `AxisAlignedBox` class.
    * [Pull request 257](https://bitbucket.org/ignitionrobotics/ign-math/pull-requests/257)

1. Added eigen3 component with functions for converting between Eigen and ign-math types.
    * [Pull request 256](https://bitbucket.org/ignitionrobotics/ign-math/pull-requests/256)

1. Added a `MassMatrix3::SetFromCylinder` function that uses a `Material`
to specify a density.
    * [Pull request 248](https://bitbucket.org/ignitionrobotics/ign-math/pull-requests/248)

1. Added a Sphere class.
    * [Pull request 255](https://bitbucket.org/ignitionrobotics/ign-math/pull-requests/255)

1. Added a `MassMatrix3::SetFromSphere` function that uses a `Material` to
specify a density.
    * [Pull request 247](https://bitbucket.org/ignitionrobotics/ign-math/pull-requests/247)

1. Added a `MassMatrix3::SetFromBox` function that uses a `Material` to specify
   a density.
    * [Pull request 246](https://bitbucket.org/ignitionrobotics/ign-math/pull-requests/246)

1. Deprecated mutator functions in MassMatrix3 that lacked a `Set` prefix.
    * [Pull request 262](https://bitbucket.org/ignitionrobotics/ign-math/pull-requests/262)

1. Updated the MassMatrix3::ValidMoments(), MassMatrix3::IsValid(), MassMatrix3::IsPositive(),
 and Inertial::SetMassMatrix functions to accept a tolerance parameter.
    * [Pull request 264](https://bitbucket.org/ignitionrobotics/ign-math/pull-requests/264)

1. Add MassMatrix3::IsNearPositive and use it in MassMatrix3::IsValid, use >= instead of >
   in MassMatrix3::ValidMoments
    * [Pull request 278](https://bitbucket.org/ignitionrobotics/ign-math/pull-requests/278)

## Ignition Math 4.x

### Ignition Math 4.x.x

1. Add Graph::EdgeFromVertices function that return an edge, if one exists,
   between two vertices.
    * [Pull request 254](https://bitbucket.org/ignitionrobotics/ign-math/pull-requests/254)

1. Added multiply assign operator to Matrix4. 
    * [Pull request 252](https://bitbucket.org/ignitionrobotics/ign-math/pull-requests/252)


1. Add Plane copy constructor and fix cppcheck on artful
    * [Pull request 230](https://bitbucket.org/ignitionrobotics/ign-math/pull-requests/230)

1. Added MovingWindowFilter, a copy from Ignition Common. This version will
   replace the version found in Ignition Common.
    * [Pull request 239](https://bitbucket.org/ignitionrobotics/ign-math/pull-requests/239)

1. Added a Material class, which holds information about materials like wood,
   steel, and iron.
    * [Pull request 243](https://bitbucket.org/ignitionrobotics/ign-math/pull-requests/243)

### Ignition Math 4.0.0 (2017-12-26)

1. Use std::stoi and std::stod in math::parse* functions to reduce code
    * [Pull request 224](https://bitbucket.org/ignitionrobotics/ign-math/pull-requests/224)
    * [Issue 50](https://bitbucket.org/ignitionrobotics/ign-math/issues/50)

1. Fixing const-correctness for operator* of Pose3
    * [Pull request 205](https://bitbucket.org/ignitionrobotics/ign-math/pull-requests/205)

1. Deprecate Matrix4::Translate and replace by Matrix4::SetTranslation
    * [Pull request 222](https://bitbucket.org/ignitionrobotics/ign-math/pull-requests/222)

1. Use ignition-cmake to simplify build scripts
    * [Pull request 200](https://bitbucket.org/ignitionrobotics/ign-math/pull-requests/200)

1. Make constructor SemanticVersion(string) explicit
    * [Pull request 203](https://bitbucket.org/ignitionrobotics/ign-math/pull-requests/203)

1. Switch to C++14
    * [Pull request 180](https://bitbucket.org/ignitionrobotics/ign-math/pull-requests/180)

1. Removed the box 'extent' field. The default constructor now sets a box's
   corners to extrema in order to indicate an uninitialized box.
    * [Pull request 172](https://bitbucket.org/ignitionrobotics/ign-math/pull-requests/172)
    * [Issue 72](https://bitbucket.org/ignitionrobotics/ign-math/issues/72)
    * [Issue 53](https://bitbucket.org/ignitionrobotics/ign-math/issues/53)

1. Added graph utilites:
    1. Added a Vertex class:
        * [Pull request 170](https://bitbucket.org/ignitionrobotics/ign-math/pull-request/170)
    1. Added an Edge class:
        * [Pull request 174](https://bitbucket.org/ignitionrobotics/ign-math/pull-request/174)
    1. Added a Graph class:
        * [Pull request 175](https://bitbucket.org/ignitionrobotics/ign-math/pull-request/175)
    1. Added a GraphAlgorithms class:
        * [Pull request 177](https://bitbucket.org/ignitionrobotics/ign-math/pull-request/177)
    1. Added a function to calculate connected components in undirected
       graphs:
        * [Pull request 190](https://bitbucket.org/ignitionrobotics/ign-math/pull-request/190)
    1. Improved the performance of `graph::InDegree()` and `graph::IncidentsTo()`.
        * [Pull request 188](https://bitbucket.org/ignitionrobotics/ign-math/pull-requests/188)
        * [Issue 79](https://bitbucket.org/ignitionrobotics/ign-math/issues/79)

1. Added Inline Versioned Namespace
    * [Pull request 216](https://bitbucket.org/ignitionrobotics/ign-math/pull-requests/216/)

## Ignition Math 3.x

### Ignition Math 3.x.x



### Ignition Math 3.3.0 (2017-11-27)

1. Fixed frustum falsely saying it contained AABB in some cases
    * [Pull request 193](https://bitbucket.org/ignitionrobotics/ign-math/pull-request/193)
    * [Issue 78](https://bitbucket.org/ignitionrobotics/ign-math/issues/78)

1. Create consistent bracket operators across all Vector# types
    * [Pull request 181](https://bitbucket.org/ignitionrobotics/ign-math/pull-requests/181)

1. Change name to the generic BUILDING_DLL macro to avoid conflicts
    * [Pull request 173](https://bitbucket.org/ignitionrobotics/ign-math/pull-requests/173)

1. Fix some compiler warnings
    * [Pull request 196](https://bitbucket.org/ignitionrobotics/ign-math/pull-requests/196)

1. Suppress gtest warnings
    * [Pull request 199](https://bitbucket.org/ignitionrobotics/ign-math/pull-requests/199)

1. Move private headers to src folder
    * [Pull request 198](https://bitbucket.org/ignitionrobotics/ign-math/pull-requests/198)

1. Update configure.bat
    * [Pull request 206](https://bitbucket.org/ignitionrobotics/ign-math/pull-requests/206)

### Ignition Math 3.2.0 (2017-05-15)

1. Construct on first use in Rand class
    * [Pull request 165](https://bitbucket.org/ignitionrobotics/ign-math/pull-request/165)

1. Extended Spline API: derivative interpolation, arc length calculation
   and tangent forcing.
    * [Pull request 162](https://bitbucket.org/ignitionrobotics/ign-math/pull-requests/162)

### Ignition Math 3.1.0 (2017-04-11)

1. Added signum functions to Helpers.hh.
    * Contribution from Martin Pecka
    * [Pull request 153](https://bitbucket.org/ignitionrobotics/ign-math/pull-request/153)

### Ignition Math 3.0.0 (2017-01-05)

1. Deprecate many IGN_* macros in favor of static const variables in Helpers.hh
    * [Pull request 138](https://bitbucket.org/ignitionrobotics/ign-math/pull-request/138)
    * [Pull request 137](https://bitbucket.org/ignitionrobotics/ign-math/pull-request/137)

1. Removed exceptions. Return values should be evaluated to determine if
   errors have occured.
    * [Pull request 132](https://bitbucket.org/ignitionrobotics/ign-math/pull-request/132)

1. Added `operator=(const Quaternion<T> &_q)` to `Matrix3`.
    * [Pull request 111](https://bitbucket.org/ignitionrobotics/ign-math/pull-request/111)

1. Fix xenial cppcheck
    * [Pull request xxx](https://bitbucket.org/ignitionrobotics/ign-math/pull-request/xxx)

1. Require cmake 2.8.12
    * [Pull request 76](https://bitbucket.org/ignitionrobotics/ign-math/pull-request/76)

1. Migrate to relocatable CMake package.
   Contribution from Silvio Traversaro.
    * [Pull request 67](https://bitbucket.org/ignitionrobotics/ign-math/pull-request/67)

1. Fix logic of installation of CMake configuration files in Windows.
   Contribution from Silvio Traversaro.
    * [Pull request 63](https://bitbucket.org/ignitionrobotics/ign-math/pull-request/63)

## Ignition Math 2.x



## Ignition Math 2.9 (2017-11-22)

1. Fixed frustum falsely saying it contained AABB in some cases
    * [Pull request 193](https://bitbucket.org/ignitionrobotics/ign-math/pull-request/193)

1. Added Color
    * [Pull request 150](https://bitbucket.org/ignitionrobotics/ign-math/pull-request/150)

1. Backport updated configure.bat to ign-math2 and fix cppcheck warnings
    * [Pull request 207](https://bitbucket.org/ignitionrobotics/ign-math/pull-request/207)

### Ignition Math 2.8

### Ignition Math 2.8.0

1. Added OrientedBox
    * [Pull request 146](https://bitbucket.org/ignitionrobotics/ign-math/pull-request/146)

1. Added an assignment operator to the Frustum class.
    * [Pull request 144](https://bitbucket.org/ignitionrobotics/ign-math/pull-request/144)

### Ignition Math 2.7

### Ignition Math 2.7.0

1. Add static const variables as alternative to macros in Helpers.hh
    * [Pull request 137](https://bitbucket.org/ignitionrobotics/ign-math/pull-request/137)

1. Add new methods for floating numbers: lessOrEqual and greaterOrEqual
    * [Pull request 134](https://bitbucket.org/ignitionrobotics/ign-math/pull-request/134)

### Ignition Math 2.6

### Ignition Math 2.6.0

1. Added copy constructor, equality operators and assignment operators to
    SphericalCoordinates class.
    * [Pull request 131](https://bitbucket.org/ignitionrobotics/ign-math/pull-request/131)

1. Fix Euler angle conversion of quaternions near singularities
    * [Pull request 129](https://bitbucket.org/ignitionrobotics/ign-math/pull-request/129)

1. Backport triangle3, helper functions, equality helper to work with 387 fp unit
   (Contribution from Rich Mattes).
    * [Pull request 125](https://bitbucket.org/ignitionrobotics/ign-math/pull-request/125)
    * [Pull request 58](https://bitbucket.org/ignitionrobotics/ign-math/pull-request/58)
    * [Pull request 56](https://bitbucket.org/ignitionrobotics/ign-math/pull-request/56)

1. Added Matrix4<T>::LookAt
    * [Pull request 124](https://bitbucket.org/ignitionrobotics/ign-math/pull-request/124)

1. Set Inertial Rotations
    * [Pull request 121](https://bitbucket.org/ignitionrobotics/ign-math/pull-request/121)

1. Added SemanticVersion class
    * [Pull request 120](https://bitbucket.org/ignitionrobotics/ign-math/pull-request/120)

### Ignition Math 2.5

### Ignition Math 2.5.0

1. Added PID class
    * [Pull request 117](https://bitbucket.org/ignitionrobotics/ign-math/pull-request/117)

1. Added SphericalCoordinate class
    * [Pull request 108](https://bitbucket.org/ignitionrobotics/ign-math/pull-request/108)

### Ignition Math 2.4

#### Ignition Math 2.4.1

1. Combine inertial properties of different objects, returning the equivalent
   inertial properties as if the objects were welded together.
    * [Pull request 115](https://bitbucket.org/ignitionrobotics/ign-math/pull-request/115)

#### Ignition Math 2.4.0

1. New MassMatrix3 class
    * [Pull request 112](https://bitbucket.org/ignitionrobotics/ign-math/pull-request/112)
1. MassMatrix3 helper functions
    * [Pull request 110](https://bitbucket.org/ignitionrobotics/ign-math/pull-request/110)
1. Added Temperature class
    * A contribution from Shintaro Noda
    * [Pull request 113](https://bitbucket.org/ignitionrobotics/ign-math/pull-request/113)

### Ignition Math 2.3.0

1. Added simple volumes formulas
    * [Pull request 84](https://bitbucket.org/ignitionrobotics/ign-math/pull-request/84)
1. Add Length and SquaredLength for Vector2 with test
    * [Pull request 73](https://bitbucket.org/ignitionrobotics/ign-math/pull-request/73)
1. Add Equal function with numerical tolerance argument
    * [Pull request 75](https://bitbucket.org/ignitionrobotics/ign-math/pull-request/75)
1. First part of MassMatrix3 class, mostly accessors and modifiers
    * [Pull request 77](https://bitbucket.org/ignitionrobotics/ign-math/pull-request/77)
1. Add Transpose methods for Matrix3,4 with test
    * [Pull request 74](https://bitbucket.org/ignitionrobotics/ign-math/pull-request/74)
1. Multiplication improvements for Vector/Matrix classes
    * [Pull request 69](https://bitbucket.org/ignitionrobotics/ign-math/pull-request/69)
1. Scalar +,- operators for Vector[234]
    * [Pull request 71](https://bitbucket.org/ignitionrobotics/ign-math/pull-request/71)
1. Add Determinant method for Matrix[34]
    * [Pull request 72](https://bitbucket.org/ignitionrobotics/ign-math/pull-requests/72)
1. Fixes for compiling and running tests on Windows 7/Visual Studio 2013
   Contribution from Silvio Traversaro.
    * [Pull request 62](https://bitbucket.org/ignitionrobotics/ign-math/pull-request/62)<|MERGE_RESOLUTION|>--- conflicted
+++ resolved
@@ -2,14 +2,12 @@
 
 ### Ignition Math 5.x.x
 
-<<<<<<< HEAD
 1. Change definition of Pose3 `*` operator to fix multiplication order
     * [Pull request 301](https://bitbucket.org/ignitionrobotics/ign-math/pull-requests/301)
     * [Issue 60](https://bitbucket.org/ignitionrobotics/ign-math/issues/60)
-=======
+
 1. eigen3: add conversion functions for Eigen::AlignedBox3d <=> ignition::math::AxisAlignedBox
     * [Pull request 302](https://bitbucket.org/ignitionrobotics/ign-math/pull-requests/302)
->>>>>>> 807cba36
 
 
 ### Ignition Math 5.0.0 (2018-12-12)
