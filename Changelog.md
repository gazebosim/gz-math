## Ignition Math 7.x

### Ignition Math 7.0.x

<<<<<<< HEAD
1. Deprecated `Angle::Degree(double)` and `Angle::Radian(double)`. Use `Angle::SetDegree(double)` and `Angle::SetRadian(double)` instead.
    * [Pull request 326](https://bitbucket.org/ignitionrobotics/ign-math/pull-requests/326)
=======
1. Removed deprecations.
    * [Pull request 320](https://bitbucket.org/ignitionrobotics/ign-math/pull-requests/320)
>>>>>>> cc557b60

## Ignition Math 6.x

### Ignition Math 6.x.x

### Ignition Math 6.2.0

1.  eigen3: Use linear() instead of rotation() to prevent computation of SVD
    * [Pull request 311](https://bitbucket.org/ignitionrobotics/ign-math/pull-requests/311)

1. Change definition of Pose3 `*` operator to fix multiplication order
    * [Pull request 301](https://bitbucket.org/ignitionrobotics/ign-math/pull-requests/301)
    * [Issue 60](https://bitbucket.org/ignitionrobotics/ign-math/issues/60)

### Ignition Math 6.1.0

1. eigen3: add conversion functions for Eigen::AlignedBox3d <=> ignition::math::AxisAlignedBox
    * [Pull request 302](https://bitbucket.org/ignitionrobotics/ign-math/pull-requests/302)

### Ignition Math 6.0.0

1. Helper function that converts from `std::chrono::steady_clock::duration` to
   {seconds, nanoseconds}.
    * [Pull request XXX](https://bitbucket.org/ignitionrobotics/ign-math/pull-requests/XXX)

1. Upgrade to c++17.
    * [Pull request 268](https://bitbucket.org/ignitionrobotics/ign-math/pull-requests/268)

## Ignition Math 5.x

### Ignition Math 5.x.x

1.  eigen3: Use linear() instead of rotation() to prevent computation of SVD
    * [Pull request 312](https://bitbucket.org/ignitionrobotics/ign-math/pull-requests/312)

1. Change definition of Pose3 `*` operator to fix multiplication order
    * [Pull request 301](https://bitbucket.org/ignitionrobotics/ign-math/pull-requests/301)
    * [Issue 60](https://bitbucket.org/ignitionrobotics/ign-math/issues/60)

1. eigen3: add conversion functions for Eigen::AlignedBox3d <=> ignition::math::AxisAlignedBox
    * [Pull request 302](https://bitbucket.org/ignitionrobotics/ign-math/pull-requests/302)


### Ignition Math 5.0.0 (2018-12-12)

1. Added a Stopwatch class
    * [Pull request 279](https://bitbucket.org/ignitionrobotics/ign-math/pull-requests/279)

1. Added material properties to OrientedBox
    * [Pull request 269](https://bitbucket.org/ignitionrobotics/ign-math/pull-requests/269)

1. Added a Cylinder class.
    * [Pull request 250](https://bitbucket.org/ignitionrobotics/ign-math/pull-requests/250)

1. The `Box` class has been changed to a templatized class that is not
   axis-aligned. The previous `Box` functionality is now in the
   `AxisAlignedBox` class.
    * [Pull request 257](https://bitbucket.org/ignitionrobotics/ign-math/pull-requests/257)

1. Added eigen3 component with functions for converting between Eigen and ign-math types.
    * [Pull request 256](https://bitbucket.org/ignitionrobotics/ign-math/pull-requests/256)

1. Added a `MassMatrix3::SetFromCylinder` function that uses a `Material`
to specify a density.
    * [Pull request 248](https://bitbucket.org/ignitionrobotics/ign-math/pull-requests/248)

1. Added a Sphere class.
    * [Pull request 255](https://bitbucket.org/ignitionrobotics/ign-math/pull-requests/255)

1. Added a `MassMatrix3::SetFromSphere` function that uses a `Material` to
specify a density.
    * [Pull request 247](https://bitbucket.org/ignitionrobotics/ign-math/pull-requests/247)

1. Added a `MassMatrix3::SetFromBox` function that uses a `Material` to specify
   a density.
    * [Pull request 246](https://bitbucket.org/ignitionrobotics/ign-math/pull-requests/246)

1. Deprecated mutator functions in MassMatrix3 that lacked a `Set` prefix.
    * [Pull request 262](https://bitbucket.org/ignitionrobotics/ign-math/pull-requests/262)

1. Updated the MassMatrix3::ValidMoments(), MassMatrix3::IsValid(), MassMatrix3::IsPositive(),
 and Inertial::SetMassMatrix functions to accept a tolerance parameter.
    * [Pull request 264](https://bitbucket.org/ignitionrobotics/ign-math/pull-requests/264)

1. Add MassMatrix3::IsNearPositive and use it in MassMatrix3::IsValid, use >= instead of >
   in MassMatrix3::ValidMoments
    * [Pull request 278](https://bitbucket.org/ignitionrobotics/ign-math/pull-requests/278)

## Ignition Math 4.x

### Ignition Math 4.x.x

1. Add Graph::EdgeFromVertices function that return an edge, if one exists,
   between two vertices.
    * [Pull request 254](https://bitbucket.org/ignitionrobotics/ign-math/pull-requests/254)

1. Added multiply assign operator to Matrix4.
    * [Pull request 252](https://bitbucket.org/ignitionrobotics/ign-math/pull-requests/252)


1. Add Plane copy constructor and fix cppcheck on artful
    * [Pull request 230](https://bitbucket.org/ignitionrobotics/ign-math/pull-requests/230)

1. Added MovingWindowFilter, a copy from Ignition Common. This version will
   replace the version found in Ignition Common.
    * [Pull request 239](https://bitbucket.org/ignitionrobotics/ign-math/pull-requests/239)

1. Added a Material class, which holds information about materials like wood,
   steel, and iron.
    * [Pull request 243](https://bitbucket.org/ignitionrobotics/ign-math/pull-requests/243)

### Ignition Math 4.0.0 (2017-12-26)

1. Use std::stoi and std::stod in math::parse* functions to reduce code
    * [Pull request 224](https://bitbucket.org/ignitionrobotics/ign-math/pull-requests/224)
    * [Issue 50](https://bitbucket.org/ignitionrobotics/ign-math/issues/50)

1. Fixing const-correctness for operator* of Pose3
    * [Pull request 205](https://bitbucket.org/ignitionrobotics/ign-math/pull-requests/205)

1. Deprecate Matrix4::Translate and replace by Matrix4::SetTranslation
    * [Pull request 222](https://bitbucket.org/ignitionrobotics/ign-math/pull-requests/222)

1. Use ignition-cmake to simplify build scripts
    * [Pull request 200](https://bitbucket.org/ignitionrobotics/ign-math/pull-requests/200)

1. Make constructor SemanticVersion(string) explicit
    * [Pull request 203](https://bitbucket.org/ignitionrobotics/ign-math/pull-requests/203)

1. Switch to C++14
    * [Pull request 180](https://bitbucket.org/ignitionrobotics/ign-math/pull-requests/180)

1. Removed the box 'extent' field. The default constructor now sets a box's
   corners to extrema in order to indicate an uninitialized box.
    * [Pull request 172](https://bitbucket.org/ignitionrobotics/ign-math/pull-requests/172)
    * [Issue 72](https://bitbucket.org/ignitionrobotics/ign-math/issues/72)
    * [Issue 53](https://bitbucket.org/ignitionrobotics/ign-math/issues/53)

1. Added graph utilites:
    1. Added a Vertex class:
        * [Pull request 170](https://bitbucket.org/ignitionrobotics/ign-math/pull-request/170)
    1. Added an Edge class:
        * [Pull request 174](https://bitbucket.org/ignitionrobotics/ign-math/pull-request/174)
    1. Added a Graph class:
        * [Pull request 175](https://bitbucket.org/ignitionrobotics/ign-math/pull-request/175)
    1. Added a GraphAlgorithms class:
        * [Pull request 177](https://bitbucket.org/ignitionrobotics/ign-math/pull-request/177)
    1. Added a function to calculate connected components in undirected
       graphs:
        * [Pull request 190](https://bitbucket.org/ignitionrobotics/ign-math/pull-request/190)
    1. Improved the performance of `graph::InDegree()` and `graph::IncidentsTo()`.
        * [Pull request 188](https://bitbucket.org/ignitionrobotics/ign-math/pull-requests/188)
        * [Issue 79](https://bitbucket.org/ignitionrobotics/ign-math/issues/79)

1. Added Inline Versioned Namespace
    * [Pull request 216](https://bitbucket.org/ignitionrobotics/ign-math/pull-requests/216/)

## Ignition Math 3.x

### Ignition Math 3.x.x



### Ignition Math 3.3.0 (2017-11-27)

1. Fixed frustum falsely saying it contained AABB in some cases
    * [Pull request 193](https://bitbucket.org/ignitionrobotics/ign-math/pull-request/193)
    * [Issue 78](https://bitbucket.org/ignitionrobotics/ign-math/issues/78)

1. Create consistent bracket operators across all Vector# types
    * [Pull request 181](https://bitbucket.org/ignitionrobotics/ign-math/pull-requests/181)

1. Change name to the generic BUILDING_DLL macro to avoid conflicts
    * [Pull request 173](https://bitbucket.org/ignitionrobotics/ign-math/pull-requests/173)

1. Fix some compiler warnings
    * [Pull request 196](https://bitbucket.org/ignitionrobotics/ign-math/pull-requests/196)

1. Suppress gtest warnings
    * [Pull request 199](https://bitbucket.org/ignitionrobotics/ign-math/pull-requests/199)

1. Move private headers to src folder
    * [Pull request 198](https://bitbucket.org/ignitionrobotics/ign-math/pull-requests/198)

1. Update configure.bat
    * [Pull request 206](https://bitbucket.org/ignitionrobotics/ign-math/pull-requests/206)

### Ignition Math 3.2.0 (2017-05-15)

1. Construct on first use in Rand class
    * [Pull request 165](https://bitbucket.org/ignitionrobotics/ign-math/pull-request/165)

1. Extended Spline API: derivative interpolation, arc length calculation
   and tangent forcing.
    * [Pull request 162](https://bitbucket.org/ignitionrobotics/ign-math/pull-requests/162)

### Ignition Math 3.1.0 (2017-04-11)

1. Added signum functions to Helpers.hh.
    * Contribution from Martin Pecka
    * [Pull request 153](https://bitbucket.org/ignitionrobotics/ign-math/pull-request/153)

### Ignition Math 3.0.0 (2017-01-05)

1. Deprecate many IGN_* macros in favor of static const variables in Helpers.hh
    * [Pull request 138](https://bitbucket.org/ignitionrobotics/ign-math/pull-request/138)
    * [Pull request 137](https://bitbucket.org/ignitionrobotics/ign-math/pull-request/137)

1. Removed exceptions. Return values should be evaluated to determine if
   errors have occured.
    * [Pull request 132](https://bitbucket.org/ignitionrobotics/ign-math/pull-request/132)

1. Added `operator=(const Quaternion<T> &_q)` to `Matrix3`.
    * [Pull request 111](https://bitbucket.org/ignitionrobotics/ign-math/pull-request/111)

1. Fix xenial cppcheck
    * [Pull request xxx](https://bitbucket.org/ignitionrobotics/ign-math/pull-request/xxx)

1. Require cmake 2.8.12
    * [Pull request 76](https://bitbucket.org/ignitionrobotics/ign-math/pull-request/76)

1. Migrate to relocatable CMake package.
   Contribution from Silvio Traversaro.
    * [Pull request 67](https://bitbucket.org/ignitionrobotics/ign-math/pull-request/67)

1. Fix logic of installation of CMake configuration files in Windows.
   Contribution from Silvio Traversaro.
    * [Pull request 63](https://bitbucket.org/ignitionrobotics/ign-math/pull-request/63)

## Ignition Math 2.x



## Ignition Math 2.9 (2017-11-22)

1. Fixed frustum falsely saying it contained AABB in some cases
    * [Pull request 193](https://bitbucket.org/ignitionrobotics/ign-math/pull-request/193)

1. Added Color
    * [Pull request 150](https://bitbucket.org/ignitionrobotics/ign-math/pull-request/150)

1. Backport updated configure.bat to ign-math2 and fix cppcheck warnings
    * [Pull request 207](https://bitbucket.org/ignitionrobotics/ign-math/pull-request/207)

### Ignition Math 2.8

### Ignition Math 2.8.0

1. Added OrientedBox
    * [Pull request 146](https://bitbucket.org/ignitionrobotics/ign-math/pull-request/146)

1. Added an assignment operator to the Frustum class.
    * [Pull request 144](https://bitbucket.org/ignitionrobotics/ign-math/pull-request/144)

### Ignition Math 2.7

### Ignition Math 2.7.0

1. Add static const variables as alternative to macros in Helpers.hh
    * [Pull request 137](https://bitbucket.org/ignitionrobotics/ign-math/pull-request/137)

1. Add new methods for floating numbers: lessOrEqual and greaterOrEqual
    * [Pull request 134](https://bitbucket.org/ignitionrobotics/ign-math/pull-request/134)

### Ignition Math 2.6

### Ignition Math 2.6.0

1. Added copy constructor, equality operators and assignment operators to
    SphericalCoordinates class.
    * [Pull request 131](https://bitbucket.org/ignitionrobotics/ign-math/pull-request/131)

1. Fix Euler angle conversion of quaternions near singularities
    * [Pull request 129](https://bitbucket.org/ignitionrobotics/ign-math/pull-request/129)

1. Backport triangle3, helper functions, equality helper to work with 387 fp unit
   (Contribution from Rich Mattes).
    * [Pull request 125](https://bitbucket.org/ignitionrobotics/ign-math/pull-request/125)
    * [Pull request 58](https://bitbucket.org/ignitionrobotics/ign-math/pull-request/58)
    * [Pull request 56](https://bitbucket.org/ignitionrobotics/ign-math/pull-request/56)

1. Added Matrix4<T>::LookAt
    * [Pull request 124](https://bitbucket.org/ignitionrobotics/ign-math/pull-request/124)

1. Set Inertial Rotations
    * [Pull request 121](https://bitbucket.org/ignitionrobotics/ign-math/pull-request/121)

1. Added SemanticVersion class
    * [Pull request 120](https://bitbucket.org/ignitionrobotics/ign-math/pull-request/120)

### Ignition Math 2.5

### Ignition Math 2.5.0

1. Added PID class
    * [Pull request 117](https://bitbucket.org/ignitionrobotics/ign-math/pull-request/117)

1. Added SphericalCoordinate class
    * [Pull request 108](https://bitbucket.org/ignitionrobotics/ign-math/pull-request/108)

### Ignition Math 2.4

#### Ignition Math 2.4.1

1. Combine inertial properties of different objects, returning the equivalent
   inertial properties as if the objects were welded together.
    * [Pull request 115](https://bitbucket.org/ignitionrobotics/ign-math/pull-request/115)

#### Ignition Math 2.4.0

1. New MassMatrix3 class
    * [Pull request 112](https://bitbucket.org/ignitionrobotics/ign-math/pull-request/112)
1. MassMatrix3 helper functions
    * [Pull request 110](https://bitbucket.org/ignitionrobotics/ign-math/pull-request/110)
1. Added Temperature class
    * A contribution from Shintaro Noda
    * [Pull request 113](https://bitbucket.org/ignitionrobotics/ign-math/pull-request/113)

### Ignition Math 2.3.0

1. Added simple volumes formulas
    * [Pull request 84](https://bitbucket.org/ignitionrobotics/ign-math/pull-request/84)
1. Add Length and SquaredLength for Vector2 with test
    * [Pull request 73](https://bitbucket.org/ignitionrobotics/ign-math/pull-request/73)
1. Add Equal function with numerical tolerance argument
    * [Pull request 75](https://bitbucket.org/ignitionrobotics/ign-math/pull-request/75)
1. First part of MassMatrix3 class, mostly accessors and modifiers
    * [Pull request 77](https://bitbucket.org/ignitionrobotics/ign-math/pull-request/77)
1. Add Transpose methods for Matrix3,4 with test
    * [Pull request 74](https://bitbucket.org/ignitionrobotics/ign-math/pull-request/74)
1. Multiplication improvements for Vector/Matrix classes
    * [Pull request 69](https://bitbucket.org/ignitionrobotics/ign-math/pull-request/69)
1. Scalar +,- operators for Vector[234]
    * [Pull request 71](https://bitbucket.org/ignitionrobotics/ign-math/pull-request/71)
1. Add Determinant method for Matrix[34]
    * [Pull request 72](https://bitbucket.org/ignitionrobotics/ign-math/pull-requests/72)
1. Fixes for compiling and running tests on Windows 7/Visual Studio 2013
   Contribution from Silvio Traversaro.
    * [Pull request 62](https://bitbucket.org/ignitionrobotics/ign-math/pull-request/62)<|MERGE_RESOLUTION|>--- conflicted
+++ resolved
@@ -2,13 +2,11 @@
 
 ### Ignition Math 7.0.x
 
-<<<<<<< HEAD
 1. Deprecated `Angle::Degree(double)` and `Angle::Radian(double)`. Use `Angle::SetDegree(double)` and `Angle::SetRadian(double)` instead.
     * [Pull request 326](https://bitbucket.org/ignitionrobotics/ign-math/pull-requests/326)
-=======
+
 1. Removed deprecations.
     * [Pull request 320](https://bitbucket.org/ignitionrobotics/ign-math/pull-requests/320)
->>>>>>> cc557b60
 
 ## Ignition Math 6.x
 
