--- conflicted
+++ resolved
@@ -2,13 +2,11 @@
 
 ### Ignition Math 7.0.x
 
-<<<<<<< HEAD
 1. Added Equal functions with a tolerance parameter to Pose3 and Quaternion.
     * [Pull request 319](https://bitbucket.org/ignitionrobotics/ign-math/pull-requests/319)
-=======
+
 1. Removed deprecations.
     * [Pull request 320](https://bitbucket.org/ignitionrobotics/ign-math/pull-requests/320)
->>>>>>> cc557b60
 
 ## Ignition Math 6.x
 
