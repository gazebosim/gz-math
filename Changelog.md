--- conflicted
+++ resolved
@@ -5,15 +5,13 @@
 1. Add Plane copy constructor and fix cppcheck on artful
     * [Pull request 230](https://bitbucket.org/ignitionrobotics/ign-math/pull-requests/230)
 
-<<<<<<< HEAD
+1. Added MovingWindowFilter, a copy from Ignition Common. This version will
+   replace the version found in Ignition Common.
+    * [Pull request 239](https://bitbucket.org/ignitionrobotics/ign-math/pull-requests/239)
+
 1. Added a Material class, which holds information about materials like wood,
    steel, and iron.
     * [Pull request 243](https://bitbucket.org/ignitionrobotics/ign-math/pull-requests/243)
-=======
-1. Added MovingWindowFilter, a copy from Ignition Common. This version will
-   replace the version found in Ignition Common.
-    * [Pull request 239](https://bitbucket.org/ignitionrobotics/ign-math/pull-requests/239)
->>>>>>> 8d9575fd
 
 ### Ignition Math 4.0.0 (2017-12-26)
 
