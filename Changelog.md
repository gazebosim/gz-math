--- conflicted
+++ resolved
@@ -10,14 +10,9 @@
 1. Added Equal functions with a tolerance parameter to Pose3 and Quaternion.
     * [Pull request 319](https://bitbucket.org/ignitionrobotics/ign-math/pull-requests/319)
 
-<<<<<<< HEAD
-1. Updates per issue #101 
+1. Updates per issue #101.
     * Quaternion: [Pull request 327](https://bitbucket.org/ignitionrobotics/ign-math/pull-requests/327)
     * Matrix3: [Pull request 328](https://bitbucket.org/ignitionrobotics/ign-math/pull-requests/328)
-=======
-1. Updates per issue #101.
-    * [Pull request 327](https://bitbucket.org/ignitionrobotics/ign-math/pull-requests/327)
->>>>>>> 804622b2
 
 1. Removed deprecations.
     * [Pull request 320](https://bitbucket.org/ignitionrobotics/ign-math/pull-requests/320)
