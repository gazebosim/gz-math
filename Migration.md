# Note on deprecations
A tick-tock release cycle allows easy migration to new software versions.
Obsolete code is marked as deprecated for one major release.
Deprecated code produces compile-time warnings. These warning serve as
notification to users that their code should be upgraded. The next major
release will remove the deprecated code.

## Ignition Math 6.X to 7.X

### Deprecations

<<<<<<< HEAD
1. **Quaternion.hh**
    + ***Deprecation:*** public: void Axis(T, T, T, T)
    + ***Replacement:*** public: void SetFromAxisAngle(T, T, T, T)
    + ***Deprecation:*** public: void Axis(const Vector3<T>&, T)
    + ***Replacement:*** public: void SetFromAxisAngle(const Vector3<T>&, T)
    + ***Deprecation:*** public: void Euler(const Vector3<T> &)
    + ***Replacement:*** public: void SetFromEuler(const Vector3<T> &)
    + ***Deprecation:*** public: void Euler(T, T, T)
    + ***Replacement:*** public: void SetFromEuler(T, T, T)
    + ***Deprecation:*** public: void ToAxis(Vector3<T> &, T &) const
    + ***Replacement:*** public: void void AxisAngle(Vector3<T> &, T &) const
    + ***Deprecation:*** public: void Matrix(const Matrix3<T> &)
    + ***Replacement:*** public: void SetFromMatrix(const Matrix3<T> &)
    + ***Deprecation:*** public: void From2Axes(const Vector3<T> &, const Vector3<T> &)
    + ***Replacement:*** public: void SetFrom2Axes(const Vector3<T> &, const Vector3<T> &)
    + ***Deprecation:*** public: void X(T)
    + ***Replacement:*** public: void SetX(T)
    + ***Deprecation:*** public: void Y(T)
    + ***Replacement:*** public: void SetY(T)
    + ***Deprecation:*** public: void Z(T)
    + ***Replacement:*** public: void SetZ(T)
    + ***Deprecation:*** public: void W(T)
    + ***Replacement:*** public: void SetW(T)
=======
1. **Angle.hh**
    + All mutator functions that lacked a `Set` prefix have been deprecated
    and replaced by version with a `Set` prefix.
>>>>>>> 97cda095

## Ignition Math 4.X to 5.X

### Additions

1. **MassMatrix.hh**
    + Epsilon(const T), Epsilon(const Vector3<T>, const T)
      return relative tolerance proportional to machine
      precision and largest possible moment of inertia.
    * IsNearPositive(const T) is similar to IsPositive(const T)
      but it checks for positive semidefinite inertia
      using >= instead of >.

1. **Plane.hh**
    + Added copy constructor.

1. **Pose3.hh**
    + Added `*=` operator.

### Breaking Changes

1. The `Box` class has been changed to a templatized class that is not
   axis-aligned. The previous `Box` functionality is now in the
   `AxisAlignedBox` class.

1. The behavior of `Pose3` multiplication operator `*` has been changed to
   match behavior of Matrix and Quaternion multiplication.

### Modifications

1. **Inertial.hh**
    + SetMassMatrix now accepts a relative tolerance parameter.
1. **MassMatrix.hh**
    + IsPositive, IsValid, ValidMoments now accept a relative tolerance
      parameter based on Epsilon function.
    + IsValid now uses IsNearPositive instead of IsPositive
    + ValidMoments now uses >= in comparisons instead of >

### Deprecations

1. **MassMatrix3.hh**
    + All mutator functions that lacked a `Set` prefix have been deprecated
    and replaced by version with a `Set` prefix.
    + The MOI functions have been renamed to Moi.
1. **Inertial.hh**
    + The MOI functions have been renamed to Moi.

## Ignition Math 3.X to 4.X

### Added dependencies

1. **ignition-cmake**
    + Ignition-math now has a build dependency on ignition-cmake, which
      allows cmake scripts to be shared across all the ignition packages.

### Modifications

1. **Box.hh**
    + Boxes generated with the default constructor do not intersect any other
    boxes or contain any points (previously they contained the origin).

1. **Helpers.hh**
    + parseInt and parseFloat functions now use std::stoi and std::stod,
      so parsing an alphanumeric string that starts with numbers
      no longer returns a NaN, but instead the beginning of the string
      is parsed (e.g. ("23ab67" -> 23) now, but ("ab23ab67" -> NaN) still).

1. **SemanticVersion.hh**
    + The SemanticVersion(const std::string &) constructor is now explicit.

1. **All Headers**
    + All headers now have an inline versioned namespace. Code should be
    unchanged except all forward declarations of math types must be replaced
    with an include of the header for that type.

### Deprecations

1. **Matrix4.hh**
    + ***Deprecation:*** public: void Translate(const Vector3<T> &_t)
    + ***Replacement:*** public: void SetTranslation(const Vector3<T> &_t)

    + ***Deprecation:*** public: void Translate(T _x, T _y, T _z)
    + ***Replacement:*** public: void SetTranslation(T _x, T _y, T _z)

## Ignition Math 2.X to 3.X

### Modifications

1. **RotationSpline.hh**
    + The `UpdatePoint` function now returns a boolean value.

1. **Spline.hh**
    + The `UpdatePoint` function now returns a boolean value.

### Deprecations

1. **Matrix4.hh**
    + ***Deprecation:*** public: Vector3<T> TransformAffine(const Vector3<T>
        &_v) const
    + ***Replacement:*** public: bool TransformAffine(const Vector3<T>
        &_v,Vector3<T> &_result) const

1. **Helpers.hh**
    + ***Deprecation:*** IGN_DBL_MAX
    + ***Replacement:*** ignition::math::MAX_D

    + ***Deprecation:*** IGN_DBL_MIN
    + ***Replacement:*** ignition::math::MIN_D

    + ***Deprecation:*** IGN_DBL_LOW
    + ***Replacement:*** ignition::math::LOW_D

    + ***Deprecation:*** IGN_DBL_INF
    + ***Replacement:*** ignition::math::INF_D

    + ***Deprecation:*** IGN_FLT_MAX
    + ***Replacement:*** ignition::math::MAX_F

    + ***Deprecation:*** IGN_FLT_MIN
    + ***Replacement:*** ignition::math::MIN_F

    + ***Deprecation:*** IGN_FLT_LOW
    + ***Replacement:*** ignition::math::LOW_F

    + ***Deprecation:*** IGN_FLT_INF
    + ***Replacement:*** ignition::math::INF_F

    + ***Deprecation:*** IGN_UI16_MAX
    + ***Replacement:*** ignition::math::MAX_UI16

    + ***Deprecation:*** IGN_UI16_MIN
    + ***Replacement:*** ignition::math::MIN_UI16

    + ***Deprecation:*** IGN_UI16_LOW
    + ***Replacement:*** ignition::math::LOW_UI16

    + ***Deprecation:*** IGN_UI16_INF
    + ***Replacement:*** ignition::math::INF_UI16

    + ***Deprecation:*** IGN_I16_MAX
    + ***Replacement:*** ignition::math::MAX_I16

    + ***Deprecation:*** IGN_I16_MIN
    + ***Replacement:*** ignition::math::MIN_I16

    + ***Deprecation:*** IGN_I16_LOW
    + ***Replacement:*** ignition::math::LOW_I16

    + ***Deprecation:*** IGN_I16_INF
    + ***Replacement:*** ignition::math::INF_I16

    + ***Deprecation:*** IGN_UI32_MAX
    + ***Replacement:*** ignition::math::MAX_UI32

    + ***Deprecation:*** IGN_UI32_MIN
    + ***Replacement:*** ignition::math::MIN_UI32

    + ***Deprecation:*** IGN_UI32_LOW
    + ***Replacement:*** ignition::math::LOW_UI32

    + ***Deprecation:*** IGN_UI32_INF
    + ***Replacement:*** ignition::math::INF_UI32

    + ***Deprecation:*** IGN_I32_MAX
    + ***Replacement:*** ignition::math::MAX_I32

    + ***Deprecation:*** IGN_I32_MIN
    + ***Replacement:*** ignition::math::MIN_I32

    + ***Deprecation:*** IGN_I32_LOW
    + ***Replacement:*** ignition::math::LOW_I32

    + ***Deprecation:*** IGN_I32_INF
    + ***Replacement:*** ignition::math::INF_I32

    + ***Deprecation:*** IGN_UI64_MAX
    + ***Replacement:*** ignition::math::MAX_UI64

    + ***Deprecation:*** IGN_UI64_MIN
    + ***Replacement:*** ignition::math::MIN_UI64

    + ***Deprecation:*** IGN_UI64_LOW
    + ***Replacement:*** ignition::math::LOW_UI64

    + ***Deprecation:*** IGN_UI64_INF
    + ***Replacement:*** ignition::math::INF_UI64

    + ***Deprecation:*** IGN_I64_MAX
    + ***Replacement:*** ignition::math::MAX_I64

    + ***Deprecation:*** IGN_I64_MIN
    + ***Replacement:*** ignition::math::MIN_I64

    + ***Deprecation:*** IGN_I64_LOW
    + ***Replacement:*** ignition::math::LOW_I64

    + ***Deprecation:*** IGN_I64_INF
    + ***Replacement:*** ignition::math::INF_I64
<|MERGE_RESOLUTION|>--- conflicted
+++ resolved
@@ -9,7 +9,10 @@
 
 ### Deprecations
 
-<<<<<<< HEAD
+1. **Angle.hh**
+    + All mutator functions that lacked a `Set` prefix have been deprecated
+    and replaced by version with a `Set` prefix.
+
 1. **Quaternion.hh**
     + ***Deprecation:*** public: void Axis(T, T, T, T)
     + ***Replacement:*** public: void SetFromAxisAngle(T, T, T, T)
@@ -33,11 +36,6 @@
     + ***Replacement:*** public: void SetZ(T)
     + ***Deprecation:*** public: void W(T)
     + ***Replacement:*** public: void SetW(T)
-=======
-1. **Angle.hh**
-    + All mutator functions that lacked a `Set` prefix have been deprecated
-    and replaced by version with a `Set` prefix.
->>>>>>> 97cda095
 
 ## Ignition Math 4.X to 5.X
 
