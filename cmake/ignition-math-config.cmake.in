if (@PKG_NAME@_CONFIG_INCLUDED)
  return()
endif()
set(@PKG_NAME@_CONFIG_INCLUDED TRUE)

list(APPEND @PKG_NAME@_INCLUDE_DIRS "@CMAKE_INSTALL_PREFIX@/@CMAKE_INSTALL_INCLUDEDIR@/ignition/@IGN_PROJECT_NAME@@PROJECT_MAJOR_VERSION@")

list(APPEND @PKG_NAME@_LIBRARY_DIRS "@CMAKE_INSTALL_PREFIX@/@CMAKE_INSTALL_LIBDIR@")

list(APPEND @PKG_NAME@_CXX_FLAGS -std=c++11)
if ("${CMAKE_CXX_COMPILER_ID}" MATCHES "Clang")
  set(@PKG_NAME@_CXX_FLAGS "${@PKG_NAME@_CXX_FLAGS} -stdlib=libc++")
endif ()

# On windows we produce .dll libraries with no prefix
if (WIN32)
<<<<<<< HEAD
  SET(CMAKE_FIND_LIBRARY_PREFIXES "")
  SET(CMAKE_FIND_LIBRARY_SUFFIXES ".lib" ".dll")
=======
 set(CMAKE_FIND_LIBRARY_PREFIXES "")
 set(CMAKE_FIND_LIBRARY_SUFFIXES ".lib" ".dll")
>>>>>>> 6be38066
endif()

foreach(lib @PKG_LIBRARIES@)
  set(onelib "${lib}-NOTFOUND")
  find_library(onelib ${lib}
    PATHS "@CMAKE_INSTALL_PREFIX@/@CMAKE_INSTALL_LIBDIR@"
    NO_DEFAULT_PATH
    )
  if(NOT onelib)
    message(FATAL_ERROR "Library '${lib}' in package @PKG_NAME@ is not installed properly")
  endif()
  list(APPEND @PKG_NAME@_LIBRARIES ${onelib})
endforeach()

foreach(dep @PKG_DEPENDS@)
  if(NOT ${dep}_FOUND)
    find_package(${dep} REQUIRED)
  endif()
  list(APPEND @PKG_NAME@_INCLUDE_DIRS "${${dep}_INCLUDE_DIRS}")
  list(APPEND @PKG_NAME@_LIBRARIES "${${dep_lib}_LIBRARIES}")
endforeach()

list(APPEND @PKG_NAME@_LDFLAGS "-L@CMAKE_INSTALL_PREFIX@/@CMAKE_INSTALL_LIBDIR@")<|MERGE_RESOLUTION|>--- conflicted
+++ resolved
@@ -14,13 +14,8 @@
 
 # On windows we produce .dll libraries with no prefix
 if (WIN32)
-<<<<<<< HEAD
-  SET(CMAKE_FIND_LIBRARY_PREFIXES "")
-  SET(CMAKE_FIND_LIBRARY_SUFFIXES ".lib" ".dll")
-=======
  set(CMAKE_FIND_LIBRARY_PREFIXES "")
  set(CMAKE_FIND_LIBRARY_SUFFIXES ".lib" ".dll")
->>>>>>> 6be38066
 endif()
 
 foreach(lib @PKG_LIBRARIES@)
