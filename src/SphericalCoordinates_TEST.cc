/*
 * Copyright (C) 2012 Open Source Robotics Foundation
 *
 * Licensed under the Apache License, Version 2.0 (the "License");
 * you may not use this file except in compliance with the License.
 * You may obtain a copy of the License at
 *
 *     http://www.apache.org/licenses/LICENSE-2.0
 *
 * Unless required by applicable law or agreed to in writing, software
 * distributed under the License is distributed on an "AS IS" BASIS,
 * WITHOUT WARRANTIES OR CONDITIONS OF ANY KIND, either express or implied.
 * See the License for the specific language governing permissions and
 * limitations under the License.
 *
*/
#include <gtest/gtest.h>

#include "gz/math/SphericalCoordinates.hh"

using namespace gz;

//////////////////////////////////////////////////
// Test different constructors, default parameters
TEST(SphericalCoordinatesTest, Constructor)
{
  // Default surface type
  math::SphericalCoordinates::SurfaceType st =
    math::SphericalCoordinates::EARTH_WGS84;

  // No arguments, default parameters
  {
    math::SphericalCoordinates sc;
    EXPECT_EQ(sc.Surface(), st);
<<<<<<< HEAD
    EXPECT_EQ(sc.LatitudeReference(), gz::math::Angle());
    EXPECT_EQ(sc.LongitudeReference(), gz::math::Angle());
    EXPECT_EQ(sc.HeadingOffset(), gz::math::Angle());
=======
    EXPECT_EQ(sc.LatitudeReference(), math::Angle());
    EXPECT_EQ(sc.LongitudeReference(), math::Angle());
    EXPECT_EQ(sc.HeadingOffset(), math::Angle());
>>>>>>> 29e3f418
    EXPECT_NEAR(sc.ElevationReference(), 0.0, 1e-6);
  }

  // SurfaceType argument, default parameters
  {
    math::SphericalCoordinates sc(st);
    EXPECT_EQ(sc.Surface(), st);
<<<<<<< HEAD
    EXPECT_EQ(sc.LatitudeReference(), gz::math::Angle());
    EXPECT_EQ(sc.LongitudeReference(), gz::math::Angle());
    EXPECT_EQ(sc.HeadingOffset(), gz::math::Angle());
=======
    EXPECT_EQ(sc.LatitudeReference(), math::Angle());
    EXPECT_EQ(sc.LongitudeReference(), math::Angle());
    EXPECT_EQ(sc.HeadingOffset(), math::Angle());
>>>>>>> 29e3f418
    EXPECT_NEAR(sc.ElevationReference(), 0.0, 1e-6);
  }

  // All arguments
  {
<<<<<<< HEAD
    gz::math::Angle lat(0.3), lon(-1.2), heading(0.5);
=======
    math::Angle lat(0.3), lon(-1.2), heading(0.5);
>>>>>>> 29e3f418
    double elev = 354.1;
    math::SphericalCoordinates sc(st, lat, lon, elev, heading);
    EXPECT_EQ(sc.Surface(), st);
    EXPECT_EQ(sc.LatitudeReference(), lat);
    EXPECT_EQ(sc.LongitudeReference(), lon);
    EXPECT_EQ(sc.HeadingOffset(), heading);
    EXPECT_NEAR(sc.ElevationReference(), elev, 1e-6);

    // Copy constructor
    math::SphericalCoordinates sc2(sc);
    EXPECT_EQ(sc, sc2);
  }

  // Bad surface type, this should throw an error
  math::SphericalCoordinates invalidSC(
      static_cast<math::SphericalCoordinates::SurfaceType>(3));
  EXPECT_EQ(invalidSC.Surface(), 3);
}

//////////////////////////////////////////////////
// SurfaceType Convert function
TEST(SphericalCoordinatesTest, Convert)
{
  // Default surface type
  math::SphericalCoordinates::SurfaceType st =
    math::SphericalCoordinates::EARTH_WGS84;

  EXPECT_EQ(math::SphericalCoordinates::Convert("EARTH_WGS84"), st);

  EXPECT_EQ(math::SphericalCoordinates::EARTH_WGS84,
            math::SphericalCoordinates::Convert("OTHER-COORD"));

  EXPECT_EQ("EARTH_WGS84", math::SphericalCoordinates::Convert(st));
  EXPECT_EQ("EARTH_WGS84", math::SphericalCoordinates::Convert(
      static_cast<math::SphericalCoordinates::SurfaceType>(3)));

  // For the Moon surface type
  st = math::SphericalCoordinates::MOON_SCS;
  EXPECT_EQ(math::SphericalCoordinates::Convert("MOON_SCS"), st);
  EXPECT_EQ("MOON_SCS", math::SphericalCoordinates::Convert(st));

  // For the custom surface type
  st = math::SphericalCoordinates::CUSTOM_SURFACE;
  EXPECT_EQ(math::SphericalCoordinates::Convert("CUSTOM_SURFACE"), st);
  EXPECT_EQ("CUSTOM_SURFACE", math::SphericalCoordinates::Convert(st));
}

//////////////////////////////////////////////////
// Test Set functions
TEST(SphericalCoordinatesTest, SetFunctions)
{
  // Default surface type
  math::SphericalCoordinates::SurfaceType st =
    math::SphericalCoordinates::EARTH_WGS84;

  // Default parameters
  math::SphericalCoordinates sc;
  EXPECT_EQ(sc.Surface(), st);
<<<<<<< HEAD
  EXPECT_EQ(sc.LatitudeReference(), gz::math::Angle());
  EXPECT_EQ(sc.LongitudeReference(), gz::math::Angle());
  EXPECT_EQ(sc.HeadingOffset(), gz::math::Angle());
=======
  EXPECT_EQ(sc.LatitudeReference(), math::Angle());
  EXPECT_EQ(sc.LongitudeReference(), math::Angle());
  EXPECT_EQ(sc.HeadingOffset(), math::Angle());
>>>>>>> 29e3f418
  EXPECT_NEAR(sc.ElevationReference(), 0.0, 1e-6);
  EXPECT_NEAR(sc.SurfaceRadius(),
      6371000.0, 1e-3);
  EXPECT_NEAR(sc.SurfaceAxisEquatorial(),
      6378137.0, 1e-3);
  EXPECT_NEAR(sc.SurfaceAxisPolar(),
      6356752.314245, 1e-3);
  EXPECT_NEAR(sc.SurfaceFlattening(),
      1.0/298.257223563, 1e-5);

  {
<<<<<<< HEAD
    gz::math::Angle lat(0.3), lon(-1.2), heading(0.5);
=======
    math::Angle lat(0.3), lon(-1.2), heading(0.5);
>>>>>>> 29e3f418
    double elev = 354.1;
    sc.SetSurface(st);
    sc.SetLatitudeReference(lat);
    sc.SetLongitudeReference(lon);
    sc.SetHeadingOffset(heading);
    sc.SetElevationReference(elev);

    EXPECT_EQ(sc.Surface(), st);
    EXPECT_EQ(sc.LatitudeReference(), lat);
    EXPECT_EQ(sc.LongitudeReference(), lon);
    EXPECT_EQ(sc.HeadingOffset(), heading);
    EXPECT_NEAR(sc.ElevationReference(), elev, 1e-6);
    EXPECT_NEAR(sc.SurfaceRadius(),
        6371000.0, 1e-3);
    EXPECT_NEAR(sc.SurfaceAxisEquatorial(),
        6378137.0, 1e-3);
    EXPECT_NEAR(sc.SurfaceAxisPolar(),
        6356752.314245, 1e-3);
    EXPECT_NEAR(sc.SurfaceFlattening(),
        1.0/298.257223563, 1e-5);
  }

  // Moon surface type
  st = math::SphericalCoordinates::MOON_SCS;
  math::SphericalCoordinates moonSC(st);
  moonSC.SetSurface(st);
  EXPECT_EQ(moonSC.Surface(), st);
  EXPECT_NEAR(moonSC.SurfaceRadius(),
      1737400.0, 1e-3);
  EXPECT_NEAR(moonSC.SurfaceAxisEquatorial(),
      1738100.0, 1e-3);
  EXPECT_NEAR(moonSC.SurfaceAxisPolar(),
      1736000.0, 1e-3);
  EXPECT_NEAR(moonSC.SurfaceFlattening(),
      0.0012, 1e-5);
}

//////////////////////////////////////////////////
/// Test invalid parameters for custom surface
TEST(SphericalCoordinatesTest, InvalidParameters)
{
  // Earth's constants
  double g_EarthWGS84AxisEquatorial = 6378137.0;
  double g_EarthWGS84AxisPolar = 6356752.314245;
  double g_EarthWGS84Flattening = 1.0/298.257223563;
  double g_EarthRadius = 6371000.0;

  // Create a custom surface with invalid parameters.
  math::SphericalCoordinates scInvalid(
      math::SphericalCoordinates::CUSTOM_SURFACE,
      -1, -1);

  // These should be rejected and default to Earth's
  // parameters.
  EXPECT_NEAR(scInvalid.SurfaceRadius(), g_EarthRadius,
      1e-3);
  EXPECT_NEAR(scInvalid.SurfaceAxisEquatorial(),
      g_EarthWGS84AxisEquatorial, 1e-3);
  EXPECT_NEAR(scInvalid.SurfaceAxisPolar(),
      g_EarthWGS84AxisPolar, 1e-3);
  EXPECT_NEAR(scInvalid.SurfaceFlattening(),
      g_EarthWGS84Flattening, 1e-3);

  // Create a custom surface with valid parameters.
  math::SphericalCoordinates scValid(
      math::SphericalCoordinates::CUSTOM_SURFACE,
      100, 100);

  // These should be accepted
  EXPECT_NEAR(scValid.SurfaceRadius(), 100,
      1e-3);
  EXPECT_NEAR(scValid.SurfaceAxisEquatorial(),
      100, 1e-3);
  EXPECT_NEAR(scValid.SurfaceAxisPolar(),
      100, 1e-3);
  EXPECT_NEAR(scValid.SurfaceFlattening(),
      0, 1e-3);
}

//////////////////////////////////////////////////
// Test coordinate transformations
TEST(SphericalCoordinatesTest, CoordinateTransforms)
{
  // Default surface type
  math::SphericalCoordinates::SurfaceType st =
    math::SphericalCoordinates::EARTH_WGS84;

  {
    // Parameters
<<<<<<< HEAD
    gz::math::Angle lat(0.3), lon(-1.2),
      heading(gz::math::Angle::HalfPi);
=======
    math::Angle lat(0.3), lon(-1.2),
      heading(math::Angle::HalfPi);
>>>>>>> 29e3f418
    double elev = 354.1;
    math::SphericalCoordinates sc(st, lat, lon, elev, heading);

    // Check GlobalFromLocal with heading offset of 90 degrees
    // Heading 0:  X == East, Y == North, Z == Up
    // Heading 90: X == North, Y == West , Z == Up
    {
      // local frame
<<<<<<< HEAD
      gz::math::Vector3d xyz;
      // east, north, up
      gz::math::Vector3d enu;
=======
      math::Vector3d xyz;
      // east, north, up
      math::Vector3d enu;
>>>>>>> 29e3f418

      xyz.Set(1, 0, 0);
      enu = sc.GlobalFromLocalVelocity(xyz);
      EXPECT_NEAR(enu.Y()/*North*/, xyz.X(), 1e-6);
      EXPECT_NEAR(enu.X()/*East*/, -xyz.Y(), 1e-6);
      EXPECT_EQ(xyz, sc.LocalFromGlobalVelocity(enu));

      xyz.Set(0, 1, 0);
      enu = sc.GlobalFromLocalVelocity(xyz);
      EXPECT_NEAR(enu.Y(), xyz.X(), 1e-6);
      EXPECT_NEAR(enu.X(), -xyz.Y(), 1e-6);
      EXPECT_EQ(xyz, sc.LocalFromGlobalVelocity(enu));

      xyz.Set(1, -1, 0);
      enu = sc.GlobalFromLocalVelocity(xyz);
      EXPECT_NEAR(enu.Y(), xyz.X(), 1e-6);
      EXPECT_NEAR(enu.X(), -xyz.Y(), 1e-6);
      EXPECT_EQ(xyz, sc.LocalFromGlobalVelocity(enu));

      xyz.Set(2243.52334, 556.35, 435.6553);
      enu = sc.GlobalFromLocalVelocity(xyz);
      EXPECT_NEAR(enu.Y(), xyz.X(), 1e-6);
      EXPECT_NEAR(enu.X(), -xyz.Y(), 1e-6);
      EXPECT_EQ(xyz, sc.LocalFromGlobalVelocity(enu));
    }

    // Check SphericalFromLocal
    {
      // local frame
<<<<<<< HEAD
      gz::math::Vector3d xyz;
      // spherical coordinates
      gz::math::Vector3d sph;
=======
      math::Vector3d xyz;
      // spherical coordinates
      math::Vector3d sph;
>>>>>>> 29e3f418

      // No offset
      xyz.Set(0, 0, 0);
      sph = sc.SphericalFromLocalPosition(xyz);
      // latitude
      EXPECT_NEAR(sph.X(), lat.Degree(), 1e-6);
      // longitude
      EXPECT_NEAR(sph.Y(), lon.Degree(), 1e-6);
      // elevation
      EXPECT_NEAR(sph.Z(), elev, 1e-6);

      // 200 km offset in x (pi/2 heading offset means North). We use
      // SphericalFromLocal, which means that xyz is a linear movement on
      // a plane (not along the curvature of Earth). This will result in
      // a large height offset.
      xyz.Set(2e5, 0, 0);
      sph = sc.SphericalFromLocalPosition(xyz);
      // increase in latitude about 1.8 degrees
      EXPECT_NEAR(sph.X(), lat.Degree() + 1.8, 0.008);
      // no change in longitude
      EXPECT_NEAR(sph.Z(), 3507.024791, 1e-6);

<<<<<<< HEAD
      gz::math::Vector3d xyz2 = sc.LocalFromSphericalPosition(sph);
=======
      math::Vector3d xyz2 = sc.LocalFromSphericalPosition(sph);
>>>>>>> 29e3f418
      EXPECT_EQ(xyz, xyz2);
    }

    // Check position projection
    {
      // WGS84 coordinate obtained from online mapping software
      // > gdaltransform -s_srs WGS84 -t_srs EPSG:4978
      // > latitude longitude altitude
      // > X Y Z
<<<<<<< HEAD
      gz::math::Vector3d tmp;
      gz::math::Vector3d osrf_s(37.3877349, -122.0651166, 32.0);
      gz::math::Vector3d osrf_e(
          -2693701.91434394, -4299942.14687992, 3851691.0393571);
      gz::math::Vector3d goog_s(37.4216719, -122.0821853, 30.0);
=======
      math::Vector3d tmp;
      math::Vector3d osrf_s(37.3877349, -122.0651166, 32.0);
      math::Vector3d osrf_e(
          -2693701.91434394, -4299942.14687992, 3851691.0393571);
      math::Vector3d goog_s(37.4216719, -122.0821853, 30.0);
      math::Vector3d goog_e(
          -2693766.71906146, -4297199.59926038, 3854681.81878812);
>>>>>>> 29e3f418

      // Local tangent plane coordinates (ENU = GLOBAL) coordinates of
      // Google when OSRF is taken as the origin:
      // > proj +ellps=WGS84  +proj=tmerc
      // +lat_0=37.3877349 +lon_0=-122.0651166 +k=1 +x_0=0 +y_0=0
      // > -122.0821853 37.4216719 (LON,LAT)
      // > -1510.88 3766.64 (EAST,NORTH)
<<<<<<< HEAD
      gz::math::Vector3d vec(-1510.88, 3766.64, -3.29);
=======
      math::Vector3d vec(-1510.88, 3766.64, -3.29);
>>>>>>> 29e3f418

      // Convert degrees to radians
      osrf_s.X() *= 0.0174532925;
      osrf_s.Y() *= 0.0174532925;

      // Set the ORIGIN to be the Open Source Robotics Foundation
<<<<<<< HEAD
      math::SphericalCoordinates sc2(st, gz::math::Angle(osrf_s.X()),
          gz::math::Angle(osrf_s.Y()), osrf_s.Z(),
          gz::math::Angle::Zero);
=======
      math::SphericalCoordinates sc2(st, math::Angle(osrf_s.X()),
          math::Angle(osrf_s.Y()), osrf_s.Z(),
          math::Angle::Zero);
>>>>>>> 29e3f418

      // Check that SPHERICAL -> ECEF works
      tmp = sc2.PositionTransform(osrf_s,
          math::SphericalCoordinates::SPHERICAL,
          math::SphericalCoordinates::ECEF);

      EXPECT_NEAR(tmp.X(), osrf_e.X(), 8e-2);
      EXPECT_NEAR(tmp.Y(), osrf_e.Y(), 8e-2);
      EXPECT_NEAR(tmp.Z(), osrf_e.Z(), 1e-2);

      // Check that ECEF -> SPHERICAL works
      tmp = sc2.PositionTransform(tmp,
          math::SphericalCoordinates::ECEF,
          math::SphericalCoordinates::SPHERICAL);

      EXPECT_NEAR(tmp.X(), osrf_s.X(), 1e-2);
      EXPECT_NEAR(tmp.Y(), osrf_s.Y(), 1e-2);
      EXPECT_NEAR(tmp.Z(), osrf_s.Z(), 1e-2);

      // Check that SPHERICAL -> LOCAL works
      tmp = sc2.LocalFromSphericalPosition(goog_s);
      EXPECT_NEAR(tmp.X(), vec.X(), 8e-2);
      EXPECT_NEAR(tmp.Y(), vec.Y(), 8e-2);
      EXPECT_NEAR(tmp.Z(), vec.Z(), 1e-2);

      // Check that SPHERICAL -> LOCAL -> SPHERICAL works
      tmp = sc2.SphericalFromLocalPosition(tmp);
      EXPECT_NEAR(tmp.X(), goog_s.X(), 8e-2);
      EXPECT_NEAR(tmp.Y(), goog_s.Y(), 8e-2);
      EXPECT_NEAR(tmp.Z(), goog_s.Z(), 1e-2);
    }
  }

  // Give no heading offset to confirm ENU frame
  {
<<<<<<< HEAD
    gz::math::Angle lat(0.3), lon(-1.2), heading(0.0);
=======
    math::Angle lat(0.3), lon(-1.2), heading(0.0);
>>>>>>> 29e3f418
    double elev = 354.1;
    math::SphericalCoordinates sc(st, lat, lon, elev, heading);

    // Check GlobalFromLocal with no heading offset
    {
      // local frame
<<<<<<< HEAD
      gz::math::Vector3d xyz;
      // east, north, up
      gz::math::Vector3d enu;
=======
      math::Vector3d xyz;
      // east, north, up
      math::Vector3d enu;
>>>>>>> 29e3f418

      xyz.Set(1, 0, 0);
      enu = sc.VelocityTransform(xyz,
        math::SphericalCoordinates::LOCAL2,
        math::SphericalCoordinates::GLOBAL);
      EXPECT_EQ(xyz, enu);
      EXPECT_EQ(xyz, sc.LocalFromGlobalVelocity(enu));

      xyz.Set(0, 1, 0);
      enu = sc.VelocityTransform(xyz,
        math::SphericalCoordinates::LOCAL2,
        math::SphericalCoordinates::GLOBAL);
      EXPECT_EQ(xyz, enu);
      EXPECT_EQ(xyz, sc.LocalFromGlobalVelocity(enu));

      xyz.Set(1, -1, 0);
      enu = sc.VelocityTransform(xyz,
        math::SphericalCoordinates::LOCAL2,
        math::SphericalCoordinates::GLOBAL);
      EXPECT_EQ(xyz, enu);
      EXPECT_EQ(xyz, sc.LocalFromGlobalVelocity(enu));

      xyz.Set(2243.52334, 556.35, 435.6553);
      enu = sc.VelocityTransform(xyz,
        math::SphericalCoordinates::LOCAL2,
        math::SphericalCoordinates::GLOBAL);
      EXPECT_EQ(xyz, enu);
      EXPECT_EQ(xyz, sc.LocalFromGlobalVelocity(enu));
    }
  }
}

//////////////////////////////////////////////////
// Test distance
TEST(SphericalCoordinatesTest, Distance)
{
<<<<<<< HEAD
  gz::math::Angle latA, longA, latB, longB;
  latA.SetDegree(46.250944);
  longA.SetDegree(-122.249972);
  latB.SetDegree(46.124953);
  longB.SetDegree(-122.251683);

  // Calculating distance using the static method.
  double d1 = math::SphericalCoordinates::DistanceWGS84(
      latA, longA, latB, longB);
  EXPECT_NEAR(14002, d1, 20);

  // Using the non static method. The default surface type is EARTH_WGS84.
  auto earthSC = math::SphericalCoordinates();
  double d2 = earthSC.DistanceBetweenPoints(latA, longA, latB, longB);
  EXPECT_NEAR(d1, d2, 0.1);

  earthSC = math::SphericalCoordinates(
      math::SphericalCoordinates::SurfaceType::EARTH_WGS84);
  double d3 = earthSC.DistanceBetweenPoints(latA, longA, latB, longB);
  EXPECT_NEAR(d2, d3, 0.1);

  // Setting the surface type as Moon.
  auto moonSC = math::SphericalCoordinates(
      math::SphericalCoordinates::SurfaceType::MOON_SCS);
  double d4 = moonSC.DistanceBetweenPoints(latA, longA, latB, longB);
  EXPECT_NEAR(3820, d4, 5);

  // Using a custom surface.
  // For custom surfaces, the surface properties need to be set.
  // This one will throw an error.
  auto invalidCustomSC = math::SphericalCoordinates(
      math::SphericalCoordinates::CUSTOM_SURFACE);
  // This one should be accepted.
  auto customSC = math::SphericalCoordinates(
      math::SphericalCoordinates::SurfaceType::CUSTOM_SURFACE,
      6378137.0,
      6356752.314245);

  EXPECT_NEAR(customSC.DistanceBetweenPoints(latA, longA, latB, longB),
      d1, 0.1);
=======
  math::Angle latA, longA, latB, longB;
  latA.Degree(46.250944);
  longA.Degree(-122.249972);
  latB.Degree(46.124953);
  longB.Degree(-122.251683);
  double d = math::SphericalCoordinates::Distance(latA, longA, latB, longB);

  EXPECT_NEAR(14002, d, 20);
>>>>>>> 29e3f418
}

//////////////////////////////////////////////////
TEST(SphericalCoordinatesTest, BadSetSurface)
{
  math::SphericalCoordinates sc;
  sc.SetSurface(static_cast<math::SphericalCoordinates::SurfaceType>(3),
      10, 10);
  sc.SetSurface(static_cast<math::SphericalCoordinates::SurfaceType>(3));
  EXPECT_EQ(sc.Surface(), 3);
}

//////////////////////////////////////////////////
TEST(SphericalCoordinatesTest, Transform)
{
  math::SphericalCoordinates sc;
  math::Vector3d vel(1, 2, -4);
  math::Vector3d result = sc.VelocityTransform(vel,
      math::SphericalCoordinates::ECEF,
      math::SphericalCoordinates::ECEF);

  EXPECT_EQ(result, vel);

  math::Vector3d pos(-1510.88, 2, -4);
  result = sc.PositionTransform(pos,
      math::SphericalCoordinates::ECEF,
      math::SphericalCoordinates::GLOBAL);

  EXPECT_NEAR(result.X(), 2, 1e-6);
  EXPECT_NEAR(result.Y(), -4, 1e-6);
  EXPECT_NEAR(result.Z(), -6379647.8799999999, 1e-6);

  std::cout << "NEW POS[" << result << "]\n";
}

//////////////////////////////////////////////////
TEST(SphericalCoordinatesTest, BadCoordinateType)
{
  math::SphericalCoordinates sc;
  math::Vector3d pos(1, 2, -4);
  math::Vector3d result = sc.PositionTransform(pos,
      static_cast<math::SphericalCoordinates::CoordinateType>(7),
      static_cast<math::SphericalCoordinates::CoordinateType>(6));

  EXPECT_EQ(result, pos);

  result = sc.PositionTransform(pos,
      static_cast<math::SphericalCoordinates::CoordinateType>(4),
      static_cast<math::SphericalCoordinates::CoordinateType>(6));

  EXPECT_EQ(result, pos);

  result = sc.VelocityTransform(pos,
      math::SphericalCoordinates::SPHERICAL,
      math::SphericalCoordinates::ECEF);
  EXPECT_EQ(result, pos);

  result = sc.VelocityTransform(pos,
      math::SphericalCoordinates::ECEF,
      math::SphericalCoordinates::SPHERICAL);
  EXPECT_EQ(result, pos);

  result = sc.VelocityTransform(pos,
      static_cast<math::SphericalCoordinates::CoordinateType>(7),
      math::SphericalCoordinates::ECEF);
  EXPECT_EQ(result, pos);

  result = sc.VelocityTransform(pos,
      math::SphericalCoordinates::ECEF,
      static_cast<math::SphericalCoordinates::CoordinateType>(7));
  EXPECT_EQ(result, pos);
}

//////////////////////////////////////////////////
// Test [in]equality operators.
TEST(SphericalCoordinatesTest, EqualityOps)
{
  // Default surface type
  math::SphericalCoordinates::SurfaceType st =
    math::SphericalCoordinates::EARTH_WGS84;
<<<<<<< HEAD
  gz::math::Angle lat(0.3), lon(-1.2), heading(0.5);
=======
  math::Angle lat(0.3), lon(-1.2), heading(0.5);
>>>>>>> 29e3f418
  double elev = 354.1;
  math::SphericalCoordinates sc1(st, lat, lon, elev, heading);

  math::SphericalCoordinates sc2(st, lat, lon, elev, heading);
  EXPECT_TRUE(sc1 == sc2);
  EXPECT_FALSE(sc1 != sc2);
<<<<<<< HEAD
  math::SphericalCoordinates sc3(st, gz::math::Angle::Zero, lon, elev,
    heading);
  EXPECT_FALSE(sc1 == sc3);
  EXPECT_TRUE(sc1 != sc3);
  math::SphericalCoordinates sc4(st, lat, gz::math::Angle::Zero, elev,
=======
  math::SphericalCoordinates sc3(st, math::Angle::Zero, lon, elev,
    heading);
  EXPECT_FALSE(sc1 == sc3);
  EXPECT_TRUE(sc1 != sc3);
  math::SphericalCoordinates sc4(st, lat, math::Angle::Zero, elev,
>>>>>>> 29e3f418
    heading);
  EXPECT_FALSE(sc1 == sc4);
  EXPECT_TRUE(sc1 != sc4);
  math::SphericalCoordinates sc5(st, lat, lon, elev + 1, heading);
  EXPECT_FALSE(sc1 == sc5);
  EXPECT_TRUE(sc1 != sc5);
  math::SphericalCoordinates sc6(st, lat, lon, elev,
<<<<<<< HEAD
    gz::math::Angle::Zero);
=======
    math::Angle::Zero);
>>>>>>> 29e3f418
  EXPECT_FALSE(sc1 == sc6);
  EXPECT_TRUE(sc1 != sc6);
}

//////////////////////////////////////////////////
// Test assignment operator.
TEST(SphericalCoordinatesTest, AssignmentOp)
{
  // Default surface type
  math::SphericalCoordinates::SurfaceType st =
    math::SphericalCoordinates::EARTH_WGS84;
<<<<<<< HEAD
  gz::math::Angle lat(0.3), lon(-1.2), heading(0.5);
=======
  math::Angle lat(0.3), lon(-1.2), heading(0.5);
>>>>>>> 29e3f418
  double elev = 354.1;
  math::SphericalCoordinates sc1(st, lat, lon, elev, heading);

  math::SphericalCoordinates sc2 = sc1;
  EXPECT_EQ(sc1, sc2);
}

//////////////////////////////////////////////////
TEST(SphericalCoordinatesTest, NoHeading)
{
  // Default heading
  auto st = math::SphericalCoordinates::EARTH_WGS84;
  math::Angle lat(GZ_DTOR(-22.9));
  math::Angle lon(GZ_DTOR(-43.2));
  math::Angle heading(0.0);
  double elev = 0;
  math::SphericalCoordinates sc(st, lat, lon, elev, heading);

  // Origin matches input
  auto latLonAlt = sc.SphericalFromLocalPosition({0, 0, 0});
  EXPECT_DOUBLE_EQ(lat.Degree(), latLonAlt.X());
  EXPECT_DOUBLE_EQ(lon.Degree(), latLonAlt.Y());
  EXPECT_NEAR(elev, latLonAlt.Z(), 1e-6);

  auto xyzOrigin = sc.LocalFromSphericalPosition(latLonAlt);
  EXPECT_EQ(math::Vector3d::Zero, xyzOrigin);

  // Check how different lat/lon affect the local position

  // Increase latitude == go North == go +Y
  {
    auto xyz = sc.LocalFromSphericalPosition(
        {lat.Degree() + 1.0, lon.Degree(), elev});
    EXPECT_NEAR(xyzOrigin.X(), xyz.X(), 1e-6);
    EXPECT_LT(xyzOrigin.Y(), xyz.Y());
  }

  // Decrease latitude == go South == go -Y
  {
    auto xyz = sc.LocalFromSphericalPosition(
        {lat.Degree() - 1.0, lon.Degree(), elev});
    EXPECT_NEAR(xyzOrigin.X(), xyz.X(), 1e-6);
    EXPECT_GT(xyzOrigin.Y(), xyz.Y());
  }

  // Increase longitude == go East == go +X
  // Also move a bit -Y because this is the Southern Hemisphere
  {
    auto xyz = sc.LocalFromSphericalPosition(
        {lat.Degree(), lon.Degree() + 1.0, elev});
    EXPECT_LT(xyzOrigin.X(), xyz.X());
    EXPECT_GT(xyzOrigin.Y(), xyz.Y());
  }

  // Decrease longitude == go West == go -X
  // Also move a bit -Y because this is the Southern Hemisphere
  {
    auto xyz = sc.LocalFromSphericalPosition(
        {lat.Degree(), lon.Degree() - 1.0, elev});
    EXPECT_GT(xyzOrigin.X(), xyz.X());
    EXPECT_GT(xyzOrigin.Y(), xyz.Y());
  }

  // Increase altitude
  {
    auto xyz = sc.LocalFromSphericalPosition(
        {lat.Degree(), lon.Degree(), elev + 10.0});
    EXPECT_NEAR(xyzOrigin.X(), xyz.X(), 1e-6);
    EXPECT_NEAR(xyzOrigin.Y(), xyz.Y(), 1e-6);
    EXPECT_NEAR(xyzOrigin.Z() + 10.0, xyz.Z(), 1e-6);
  }

  // Decrease altitude
  {
    auto xyz = sc.LocalFromSphericalPosition(
        {lat.Degree(), lon.Degree(), elev - 10.0});
    EXPECT_NEAR(xyzOrigin.X(), xyz.X(), 1e-6);
    EXPECT_NEAR(xyzOrigin.Y(), xyz.Y(), 1e-6);
    EXPECT_NEAR(xyzOrigin.Z() - 10.0, xyz.Z(), 1e-6);
  }

  // Check how global and local velocities are connected

  // Velocity in
  // +X (East), +Y (North), -X (West), -Y (South), +Z (up), -Z (down)
  for (auto global : {
      math::Vector3d::UnitX,
      math::Vector3d::UnitY,
      math::Vector3d::UnitZ,
      -math::Vector3d::UnitX,
      -math::Vector3d::UnitY,
      -math::Vector3d::UnitZ})
  {
    auto local = sc.LocalFromGlobalVelocity(global);
    EXPECT_EQ(global, local);

    // This function is broken for horizontal velocities
    global = sc.GlobalFromLocalVelocity(local);
    if (abs(global.Z()) < 0.1)
    {
      EXPECT_NE(global, local);
    }
    else
    {
      EXPECT_EQ(global, local);
    }

    // Directly call fixed version
    global = sc.VelocityTransform(local,
        math::SphericalCoordinates::LOCAL2,
        math::SphericalCoordinates::GLOBAL);
    EXPECT_EQ(global, local);
  }
}

//////////////////////////////////////////////////
TEST(SphericalCoordinatesTest, WithHeading)
{
  // Heading 90 deg: X == North, Y == West , Z == Up
  auto st = math::SphericalCoordinates::EARTH_WGS84;
  math::Angle lat(GZ_DTOR(-22.9));
  math::Angle lon(GZ_DTOR(-43.2));
  math::Angle heading(GZ_DTOR(90.0));
  double elev = 0;
  math::SphericalCoordinates sc(st, lat, lon, elev, heading);

  // Origin matches input
  auto latLonAlt = sc.SphericalFromLocalPosition({0, 0, 0});
  EXPECT_DOUBLE_EQ(lat.Degree(), latLonAlt.X());
  EXPECT_DOUBLE_EQ(lon.Degree(), latLonAlt.Y());
  EXPECT_NEAR(elev, latLonAlt.Z(), 1e-6);

  auto xyzOrigin = sc.LocalFromSphericalPosition(latLonAlt);
  EXPECT_EQ(math::Vector3d::Zero, xyzOrigin);

  // Check how different lat/lon affect the local position

  // Increase latitude == go North == go +X
  {
    auto xyz = sc.LocalFromSphericalPosition(
        {lat.Degree() + 1.0, lon.Degree(), elev});
    EXPECT_NEAR(xyzOrigin.Y(), xyz.Y(), 1e-6);
    EXPECT_LT(xyzOrigin.X(), xyz.X());
  }

  // Decrease latitude == go South == go -X
  {
    auto xyz = sc.LocalFromSphericalPosition(
        {lat.Degree() - 1.0, lon.Degree(), elev});
    EXPECT_NEAR(xyzOrigin.Y(), xyz.Y(), 1e-6);
    EXPECT_GT(xyzOrigin.X(), xyz.X());
  }

  // Increase longitude == go East == go -Y (and a bit -X)
  {
    auto xyz = sc.LocalFromSphericalPosition(
        {lat.Degree(), lon.Degree() + 1.0, elev});
    EXPECT_GT(xyzOrigin.Y(), xyz.Y());
    EXPECT_GT(xyzOrigin.X(), xyz.X());
  }

  // Decrease longitude == go West == go +Y (and a bit -X)
  {
    auto xyz = sc.LocalFromSphericalPosition(
        {lat.Degree(), lon.Degree() - 1.0, elev});
    EXPECT_LT(xyzOrigin.Y(), xyz.Y());
    EXPECT_GT(xyzOrigin.X(), xyz.X());
  }

  // Check how global and local velocities are connected

  // Global     | Local
  // ---------- | ------
  // +X (East)  | -Y
  // -X (West)  | +Y
  // +Y (North) | +X
  // -Y (South) | -X
  std::vector<std::pair<math::Vector3d, math::Vector3d>> globalLocal =
      {{math::Vector3d::UnitX, -math::Vector3d::UnitY},
      {-math::Vector3d::UnitX, math::Vector3d::UnitY},
      {math::Vector3d::UnitY, math::Vector3d::UnitX},
      {-math::Vector3d::UnitY, -math::Vector3d::UnitX}};
  for (auto [global, local] : globalLocal)
  {
    auto localRes = sc.LocalFromGlobalVelocity(global);
    EXPECT_EQ(local, localRes);

    // Directly call fixed version
    auto globalRes = sc.VelocityTransform(local,
        math::SphericalCoordinates::LOCAL2,
        math::SphericalCoordinates::GLOBAL);
    EXPECT_EQ(global, globalRes);
  }
}

//////////////////////////////////////////////////
TEST(SphericalCoordinatesTest, Inverse)
{
  auto st = math::SphericalCoordinates::EARTH_WGS84;
<<<<<<< HEAD
  gz::math::Angle lat(0.3), lon(-1.2), heading(0.5);
=======
  math::Angle lat(0.3), lon(-1.2), heading(0.5);
>>>>>>> 29e3f418
  double elev = 354.1;
  math::SphericalCoordinates sc(st, lat, lon, elev, heading);

  // GLOBAL <-> LOCAL2
  {
    math::Vector3d in(1, 2, -4);
    auto out = sc.VelocityTransform(in,
        math::SphericalCoordinates::LOCAL2,
        math::SphericalCoordinates::GLOBAL);
    EXPECT_NE(in, out);
    auto reverse = sc.VelocityTransform(out,
        math::SphericalCoordinates::GLOBAL,
        math::SphericalCoordinates::LOCAL2);
    EXPECT_EQ(in, reverse);
  }

  {
    math::Vector3d in(1, 2, -4);
    auto out = sc.PositionTransform(in,
        math::SphericalCoordinates::LOCAL2,
        math::SphericalCoordinates::GLOBAL);
    EXPECT_NE(in, out);
    auto reverse = sc.PositionTransform(out,
        math::SphericalCoordinates::GLOBAL,
        math::SphericalCoordinates::LOCAL2);
    EXPECT_EQ(in, reverse);
  }

  // SPHERICAL <-> LOCAL2
  {
    math::Vector3d in(1, 2, -4);
    auto out = sc.PositionTransform(in,
        math::SphericalCoordinates::LOCAL2,
        math::SphericalCoordinates::SPHERICAL);
    EXPECT_NE(in, out);
    auto reverse = sc.PositionTransform(out,
        math::SphericalCoordinates::SPHERICAL,
        math::SphericalCoordinates::LOCAL2);
    EXPECT_EQ(in, reverse);
  }
}<|MERGE_RESOLUTION|>--- conflicted
+++ resolved
@@ -32,15 +32,9 @@
   {
     math::SphericalCoordinates sc;
     EXPECT_EQ(sc.Surface(), st);
-<<<<<<< HEAD
-    EXPECT_EQ(sc.LatitudeReference(), gz::math::Angle());
-    EXPECT_EQ(sc.LongitudeReference(), gz::math::Angle());
-    EXPECT_EQ(sc.HeadingOffset(), gz::math::Angle());
-=======
     EXPECT_EQ(sc.LatitudeReference(), math::Angle());
     EXPECT_EQ(sc.LongitudeReference(), math::Angle());
     EXPECT_EQ(sc.HeadingOffset(), math::Angle());
->>>>>>> 29e3f418
     EXPECT_NEAR(sc.ElevationReference(), 0.0, 1e-6);
   }
 
@@ -48,25 +42,15 @@
   {
     math::SphericalCoordinates sc(st);
     EXPECT_EQ(sc.Surface(), st);
-<<<<<<< HEAD
-    EXPECT_EQ(sc.LatitudeReference(), gz::math::Angle());
-    EXPECT_EQ(sc.LongitudeReference(), gz::math::Angle());
-    EXPECT_EQ(sc.HeadingOffset(), gz::math::Angle());
-=======
     EXPECT_EQ(sc.LatitudeReference(), math::Angle());
     EXPECT_EQ(sc.LongitudeReference(), math::Angle());
     EXPECT_EQ(sc.HeadingOffset(), math::Angle());
->>>>>>> 29e3f418
     EXPECT_NEAR(sc.ElevationReference(), 0.0, 1e-6);
   }
 
   // All arguments
   {
-<<<<<<< HEAD
-    gz::math::Angle lat(0.3), lon(-1.2), heading(0.5);
-=======
     math::Angle lat(0.3), lon(-1.2), heading(0.5);
->>>>>>> 29e3f418
     double elev = 354.1;
     math::SphericalCoordinates sc(st, lat, lon, elev, heading);
     EXPECT_EQ(sc.Surface(), st);
@@ -125,15 +109,9 @@
   // Default parameters
   math::SphericalCoordinates sc;
   EXPECT_EQ(sc.Surface(), st);
-<<<<<<< HEAD
-  EXPECT_EQ(sc.LatitudeReference(), gz::math::Angle());
-  EXPECT_EQ(sc.LongitudeReference(), gz::math::Angle());
-  EXPECT_EQ(sc.HeadingOffset(), gz::math::Angle());
-=======
   EXPECT_EQ(sc.LatitudeReference(), math::Angle());
   EXPECT_EQ(sc.LongitudeReference(), math::Angle());
   EXPECT_EQ(sc.HeadingOffset(), math::Angle());
->>>>>>> 29e3f418
   EXPECT_NEAR(sc.ElevationReference(), 0.0, 1e-6);
   EXPECT_NEAR(sc.SurfaceRadius(),
       6371000.0, 1e-3);
@@ -145,11 +123,7 @@
       1.0/298.257223563, 1e-5);
 
   {
-<<<<<<< HEAD
-    gz::math::Angle lat(0.3), lon(-1.2), heading(0.5);
-=======
     math::Angle lat(0.3), lon(-1.2), heading(0.5);
->>>>>>> 29e3f418
     double elev = 354.1;
     sc.SetSurface(st);
     sc.SetLatitudeReference(lat);
@@ -239,13 +213,8 @@
 
   {
     // Parameters
-<<<<<<< HEAD
-    gz::math::Angle lat(0.3), lon(-1.2),
-      heading(gz::math::Angle::HalfPi);
-=======
     math::Angle lat(0.3), lon(-1.2),
       heading(math::Angle::HalfPi);
->>>>>>> 29e3f418
     double elev = 354.1;
     math::SphericalCoordinates sc(st, lat, lon, elev, heading);
 
@@ -254,15 +223,9 @@
     // Heading 90: X == North, Y == West , Z == Up
     {
       // local frame
-<<<<<<< HEAD
-      gz::math::Vector3d xyz;
-      // east, north, up
-      gz::math::Vector3d enu;
-=======
       math::Vector3d xyz;
       // east, north, up
       math::Vector3d enu;
->>>>>>> 29e3f418
 
       xyz.Set(1, 0, 0);
       enu = sc.GlobalFromLocalVelocity(xyz);
@@ -292,15 +255,9 @@
     // Check SphericalFromLocal
     {
       // local frame
-<<<<<<< HEAD
-      gz::math::Vector3d xyz;
-      // spherical coordinates
-      gz::math::Vector3d sph;
-=======
       math::Vector3d xyz;
       // spherical coordinates
       math::Vector3d sph;
->>>>>>> 29e3f418
 
       // No offset
       xyz.Set(0, 0, 0);
@@ -323,11 +280,7 @@
       // no change in longitude
       EXPECT_NEAR(sph.Z(), 3507.024791, 1e-6);
 
-<<<<<<< HEAD
-      gz::math::Vector3d xyz2 = sc.LocalFromSphericalPosition(sph);
-=======
       math::Vector3d xyz2 = sc.LocalFromSphericalPosition(sph);
->>>>>>> 29e3f418
       EXPECT_EQ(xyz, xyz2);
     }
 
@@ -337,21 +290,11 @@
       // > gdaltransform -s_srs WGS84 -t_srs EPSG:4978
       // > latitude longitude altitude
       // > X Y Z
-<<<<<<< HEAD
-      gz::math::Vector3d tmp;
-      gz::math::Vector3d osrf_s(37.3877349, -122.0651166, 32.0);
-      gz::math::Vector3d osrf_e(
-          -2693701.91434394, -4299942.14687992, 3851691.0393571);
-      gz::math::Vector3d goog_s(37.4216719, -122.0821853, 30.0);
-=======
       math::Vector3d tmp;
       math::Vector3d osrf_s(37.3877349, -122.0651166, 32.0);
       math::Vector3d osrf_e(
           -2693701.91434394, -4299942.14687992, 3851691.0393571);
       math::Vector3d goog_s(37.4216719, -122.0821853, 30.0);
-      math::Vector3d goog_e(
-          -2693766.71906146, -4297199.59926038, 3854681.81878812);
->>>>>>> 29e3f418
 
       // Local tangent plane coordinates (ENU = GLOBAL) coordinates of
       // Google when OSRF is taken as the origin:
@@ -359,26 +302,16 @@
       // +lat_0=37.3877349 +lon_0=-122.0651166 +k=1 +x_0=0 +y_0=0
       // > -122.0821853 37.4216719 (LON,LAT)
       // > -1510.88 3766.64 (EAST,NORTH)
-<<<<<<< HEAD
-      gz::math::Vector3d vec(-1510.88, 3766.64, -3.29);
-=======
       math::Vector3d vec(-1510.88, 3766.64, -3.29);
->>>>>>> 29e3f418
 
       // Convert degrees to radians
       osrf_s.X() *= 0.0174532925;
       osrf_s.Y() *= 0.0174532925;
 
       // Set the ORIGIN to be the Open Source Robotics Foundation
-<<<<<<< HEAD
-      math::SphericalCoordinates sc2(st, gz::math::Angle(osrf_s.X()),
-          gz::math::Angle(osrf_s.Y()), osrf_s.Z(),
-          gz::math::Angle::Zero);
-=======
       math::SphericalCoordinates sc2(st, math::Angle(osrf_s.X()),
           math::Angle(osrf_s.Y()), osrf_s.Z(),
           math::Angle::Zero);
->>>>>>> 29e3f418
 
       // Check that SPHERICAL -> ECEF works
       tmp = sc2.PositionTransform(osrf_s,
@@ -414,26 +347,16 @@
 
   // Give no heading offset to confirm ENU frame
   {
-<<<<<<< HEAD
-    gz::math::Angle lat(0.3), lon(-1.2), heading(0.0);
-=======
     math::Angle lat(0.3), lon(-1.2), heading(0.0);
->>>>>>> 29e3f418
     double elev = 354.1;
     math::SphericalCoordinates sc(st, lat, lon, elev, heading);
 
     // Check GlobalFromLocal with no heading offset
     {
       // local frame
-<<<<<<< HEAD
-      gz::math::Vector3d xyz;
-      // east, north, up
-      gz::math::Vector3d enu;
-=======
       math::Vector3d xyz;
       // east, north, up
       math::Vector3d enu;
->>>>>>> 29e3f418
 
       xyz.Set(1, 0, 0);
       enu = sc.VelocityTransform(xyz,
@@ -470,8 +393,7 @@
 // Test distance
 TEST(SphericalCoordinatesTest, Distance)
 {
-<<<<<<< HEAD
-  gz::math::Angle latA, longA, latB, longB;
+  math::Angle latA, longA, latB, longB;
   latA.SetDegree(46.250944);
   longA.SetDegree(-122.249972);
   latB.SetDegree(46.124953);
@@ -511,16 +433,6 @@
 
   EXPECT_NEAR(customSC.DistanceBetweenPoints(latA, longA, latB, longB),
       d1, 0.1);
-=======
-  math::Angle latA, longA, latB, longB;
-  latA.Degree(46.250944);
-  longA.Degree(-122.249972);
-  latB.Degree(46.124953);
-  longB.Degree(-122.251683);
-  double d = math::SphericalCoordinates::Distance(latA, longA, latB, longB);
-
-  EXPECT_NEAR(14002, d, 20);
->>>>>>> 29e3f418
 }
 
 //////////////////////////////////////////////////
@@ -601,30 +513,18 @@
   // Default surface type
   math::SphericalCoordinates::SurfaceType st =
     math::SphericalCoordinates::EARTH_WGS84;
-<<<<<<< HEAD
-  gz::math::Angle lat(0.3), lon(-1.2), heading(0.5);
-=======
   math::Angle lat(0.3), lon(-1.2), heading(0.5);
->>>>>>> 29e3f418
   double elev = 354.1;
   math::SphericalCoordinates sc1(st, lat, lon, elev, heading);
 
   math::SphericalCoordinates sc2(st, lat, lon, elev, heading);
   EXPECT_TRUE(sc1 == sc2);
   EXPECT_FALSE(sc1 != sc2);
-<<<<<<< HEAD
-  math::SphericalCoordinates sc3(st, gz::math::Angle::Zero, lon, elev,
-    heading);
-  EXPECT_FALSE(sc1 == sc3);
-  EXPECT_TRUE(sc1 != sc3);
-  math::SphericalCoordinates sc4(st, lat, gz::math::Angle::Zero, elev,
-=======
   math::SphericalCoordinates sc3(st, math::Angle::Zero, lon, elev,
     heading);
   EXPECT_FALSE(sc1 == sc3);
   EXPECT_TRUE(sc1 != sc3);
   math::SphericalCoordinates sc4(st, lat, math::Angle::Zero, elev,
->>>>>>> 29e3f418
     heading);
   EXPECT_FALSE(sc1 == sc4);
   EXPECT_TRUE(sc1 != sc4);
@@ -632,11 +532,7 @@
   EXPECT_FALSE(sc1 == sc5);
   EXPECT_TRUE(sc1 != sc5);
   math::SphericalCoordinates sc6(st, lat, lon, elev,
-<<<<<<< HEAD
-    gz::math::Angle::Zero);
-=======
     math::Angle::Zero);
->>>>>>> 29e3f418
   EXPECT_FALSE(sc1 == sc6);
   EXPECT_TRUE(sc1 != sc6);
 }
@@ -648,11 +544,7 @@
   // Default surface type
   math::SphericalCoordinates::SurfaceType st =
     math::SphericalCoordinates::EARTH_WGS84;
-<<<<<<< HEAD
-  gz::math::Angle lat(0.3), lon(-1.2), heading(0.5);
-=======
   math::Angle lat(0.3), lon(-1.2), heading(0.5);
->>>>>>> 29e3f418
   double elev = 354.1;
   math::SphericalCoordinates sc1(st, lat, lon, elev, heading);
 
@@ -852,11 +744,7 @@
 TEST(SphericalCoordinatesTest, Inverse)
 {
   auto st = math::SphericalCoordinates::EARTH_WGS84;
-<<<<<<< HEAD
-  gz::math::Angle lat(0.3), lon(-1.2), heading(0.5);
-=======
   math::Angle lat(0.3), lon(-1.2), heading(0.5);
->>>>>>> 29e3f418
   double elev = 354.1;
   math::SphericalCoordinates sc(st, lat, lon, elev, heading);
 
