/*
 * Copyright (C) 2012-2014 Open Source Robotics Foundation
 *
 * Licensed under the Apache License, Version 2.0 (the "License");
 * you may not use this file except in compliance with the License.
 * You may obtain a copy of the License at
 *
 *     http://www.apache.org/licenses/LICENSE-2.0
 *
 * Unless required by applicable law or agreed to in writing, software
 * distributed under the License is distributed on an "AS IS" BASIS,
 * WITHOUT WARRANTIES OR CONDITIONS OF ANY KIND, either express or implied.
 * See the License for the specific language governing permissions and
 * limitations under the License.
 *
*/

#include <gtest/gtest.h>

#include "ignition/math/Helpers.hh"
#include "ignition/math/Vector3.hh"
#include "ignition/math/Quaternion.hh"
#include "ignition/math/RotationSpline.hh"

using namespace ignition;

/////////////////////////////////////////////////
TEST(RotationSplineTest, RotationSpline)
{
  math::RotationSpline s;

  s.AddPoint(math::Quaterniond(0, 0, 0));
  EXPECT_EQ(static_cast<unsigned int>(1), s.PointCount());

  s.Clear();
  EXPECT_EQ(static_cast<unsigned int>(0), s.PointCount());

  s.AddPoint(math::Quaterniond(0, 0, 0));
  EXPECT_TRUE(s.Point(0) == math::Quaterniond(0, 0, 0));
  s.AddPoint(math::Quaterniond(.1, .1, .1));
  EXPECT_TRUE(s.Point(1) == math::Quaterniond(.1, .1, .1));

  // ::UpdatePoint
  EXPECT_NO_THROW(s.UpdatePoint(2, math::Quaterniond(.2, .2, .2)));
  EXPECT_FALSE(s.UpdatePoint(2, math::Quaterniond(.2, .2, .2)));

  EXPECT_TRUE(s.UpdatePoint(1, math::Quaterniond(.2, .2, .2)));
  s.AutoCalculate(false);
<<<<<<< HEAD
  EXPECT_TRUE(s.UpdatePoint(0, math::Vector3d(-.1, -.1, -.1)));
=======
  s.UpdatePoint(0, math::Quaterniond(math::Vector3d(-.1, -.1, -.1)));
>>>>>>> b7a76663
  s.AutoCalculate(true);

  // ::Interpolate
  EXPECT_TRUE(s.Interpolate(0.5) ==
      math::Quaterniond(0.998089, 0.0315333, 0.0427683, 0.0315333));

  // ::Interpolate
  s.AddPoint(math::Quaterniond(.4, .4, .4));
  EXPECT_NO_THROW(s.Interpolate(4, 0.2));
  EXPECT_EQ(s.Interpolate(4, 0.2), math::Quaterniond::Zero);

  EXPECT_EQ(s.Interpolate(s.PointCount()-1, 0.2),
            s.Point(s.PointCount()-1));
  EXPECT_TRUE(s.Interpolate(1, 0.2) ==
      math::Quaterniond(0.978787, 0.107618, 0.137159, 0.107618));
  EXPECT_EQ(s.Interpolate(1, 0.0), s.Point(1));
  EXPECT_EQ(s.Interpolate(1, 1.0), s.Point(2));
}

/////////////////////////////////////////////////
TEST(RotationSplineTest, GetPoint)
{
  math::RotationSpline s;
  EXPECT_NO_THROW(s.Point(0));
  EXPECT_EQ(s.Point(0), math::Quaterniond::Zero);
  EXPECT_NO_THROW(s.Point(1));
  EXPECT_EQ(s.Point(1), math::Quaterniond::Zero);

  s.AddPoint(math::Quaterniond(0, 0, 0));
  EXPECT_NO_THROW(s.Point(0));
  EXPECT_NO_THROW(s.Point(1));
  EXPECT_EQ(s.Point(1), math::Quaterniond::Zero);
}

/////////////////////////////////////////////////
TEST(RotationSplineTest, RecalcTangents)
{
  math::RotationSpline s;
  s.AddPoint(math::Quaterniond(0, 0, 0));
  s.AddPoint(math::Quaterniond(.4, .4, .4));
  s.AddPoint(math::Quaterniond(0, 0, 0));

  s.RecalcTangents();
  math::Quaterniond q = s.Interpolate(0, 0.5);
  std::cout << q.W() << " " << q.X() << " " << q.Y() << " " << q.Z() << "\n";
  EXPECT_EQ(s.Interpolate(0, 0.5),
      math::Quaterniond(0.987225, 0.077057, 0.11624, 0.077057));

  q = s.Interpolate(1, 0.5);
  EXPECT_EQ(s.Interpolate(1, 0.5),
      math::Quaterniond(0.987225, 0.077057, 0.11624, 0.077057));
}<|MERGE_RESOLUTION|>--- conflicted
+++ resolved
@@ -46,11 +46,7 @@
 
   EXPECT_TRUE(s.UpdatePoint(1, math::Quaterniond(.2, .2, .2)));
   s.AutoCalculate(false);
-<<<<<<< HEAD
-  EXPECT_TRUE(s.UpdatePoint(0, math::Vector3d(-.1, -.1, -.1)));
-=======
-  s.UpdatePoint(0, math::Quaterniond(math::Vector3d(-.1, -.1, -.1)));
->>>>>>> b7a76663
+  EXPECT_TRUE(s.UpdatePoint(0, math::Quaterniond(math::Vector3d(-.1, -.1, -.1))));
   s.AutoCalculate(true);
 
   // ::Interpolate
