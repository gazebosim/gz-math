--- conflicted
+++ resolved
@@ -3,12 +3,8 @@
 set (sources
   Angle.cc
   Box.cc
-<<<<<<< HEAD
-  BoxPrivate.cc
   Frame.cc
   FrameGraph.cc
-=======
->>>>>>> 09b87806
   Frustum.cc
   Helpers.cc
   IndexException.cc
