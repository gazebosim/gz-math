--- conflicted
+++ resolved
@@ -17,75 +17,6 @@
 # graph namespace
 add_subdirectory(graph)
 
-<<<<<<< HEAD
-#################################################
-# Setup swig
-if (SWIG_FOUND)
-  include(${SWIG_USE_FILE})
-  set(CMAKE_SWIG_FLAGS "")
-
-  include_directories(${PROJECT_SOURCE_DIR}/include)
-
-  set(swig_files
-    ruby
-    Angle
-    GaussMarkovProcess
-    Helpers
-    Matrix3
-    Pose3
-    Quaternion
-    Rand
-    Temperature
-    Vector2
-    Vector3
-    Vector4)
-endif()
-
-#################################################
-# Create and install Ruby interfaces
-# Example usage
-# $ export RUBYLIB=/usr/local/lib/ruby
-# $ ruby -e "require 'ignition/math'; a = Ignition::Math::Angle.new(20); puts a.Degree()"
-if (RUBY_FOUND)
-  include_directories(${RUBY_INCLUDE_DIRS})
-
-  foreach (swig_file ${swig_files})
-    # Assuming that each swig file has a test
-    list(APPEND ruby_tests ${swig_file}_TEST)
-
-    # Generate the list if .i files
-    list(APPEND swig_i_files ${swig_file}.i)
-
-    # Removing warning from auto-generated files.
-    set_source_files_properties(${swig_file}RUBY_wrap.cxx
-      PROPERTIES COMPILE_FLAGS "-w")
-  endforeach()
-
-  # Turn on c++
-  set_source_files_properties(${swig_i_files} PROPERTIES CPLUSPLUS ON)
-
-  # Create the ruby library
-
-  if(CMAKE_VERSION VERSION_GREATER 3.8.0)
-    SWIG_ADD_LIBRARY(math LANGUAGE ruby SOURCES ruby.i ${swig_i_files} ${sources})
-  else()
-    SWIG_ADD_MODULE(math ruby ruby.i ${swig_i_files} ${sources})
-  endif()
-
-  SWIG_LINK_LIBRARIES(math ${RUBY_LIBRARY}
-      ignition-utils${IGN_UTILS_VER}::ignition-utils${IGN_UTILS_VER})
-  target_compile_features(math PUBLIC ${IGN_CXX_${c++standard}_FEATURES})
-  install(TARGETS math DESTINATION ${IGN_LIB_INSTALL_DIR}/ruby/ignition)
-
-  # Add the ruby tests
-  foreach (test ${ruby_tests})
-    add_test(NAME ${test}.rb COMMAND
-      ruby -I${CMAKE_BINARY_DIR}/lib ${CMAKE_SOURCE_DIR}/src/${test}.rb
-   	  --gtest_output=xml:${CMAKE_BINARY_DIR}/test_results/${test}rb.xml)
-  endforeach()
-endif()
-=======
 # Bindings subdirectories
 add_subdirectory(python)
-add_subdirectory(ruby)
->>>>>>> 3c96971a
+add_subdirectory(ruby)