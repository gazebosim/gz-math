/*
 * Copyright (C) 2012 Open Source Robotics Foundation
 *
 * Licensed under the Apache License, Version 2.0 (the "License");
 * you may not use this file except in compliance with the License.
 * You may obtain a copy of the License at
 *
 *     http://www.apache.org/licenses/LICENSE-2.0
 *
 * Unless required by applicable law or agreed to in writing, software
 * distributed under the License is distributed on an "AS IS" BASIS,
 * WITHOUT WARRANTIES OR CONDITIONS OF ANY KIND, either express or implied.
 * See the License for the specific language governing permissions and
 * limitations under the License.
 *
*/
#include <iostream>
#include <string>

#include "gz/math/Matrix3.hh"
#include "gz/math/SphericalCoordinates.hh"

using namespace gz;
using namespace math;

// Parameters for EARTH_WGS84 model
// wikipedia: World_Geodetic_System#A_new_World_Geodetic_System:_WGS_84

// a: Equatorial radius. Semi-major axis of the WGS84 spheroid (meters).
const double g_EarthWGS84AxisEquatorial = 6378137.0;

// b: Polar radius. Semi-minor axis of the wgs84 spheroid (meters).
const double g_EarthWGS84AxisPolar = 6356752.314245;

// if: WGS84 inverse flattening parameter (no units)
const double g_EarthWGS84Flattening = 1.0/298.257223563;

// Radius of the Earth (meters).
const double g_EarthRadius = 6371000.0;

// Radius of the Moon (meters).
// Source: https://lunar.gsfc.nasa.gov/library/451-SCI-000958.pdf
const double g_MoonRadius = 1737400.0;

// a: Equatorial radius of the Moon.
// Source : https://nssdc.gsfc.nasa.gov/planetary/factsheet/moonfact.html
const double g_MoonAxisEquatorial = 1738100.0;

// b: Polar radius of the Moon.
// Source : https://nssdc.gsfc.nasa.gov/planetary/factsheet/moonfact.html
const double g_MoonAxisPolar = 1736000.0;

// if: Unitless flattening parameter for the Moon.
// Source : https://nssdc.gsfc.nasa.gov/planetary/factsheet/moonfact.html
const double g_MoonFlattening = 0.0012;

// Private data for the SphericalCoordinates class.
class gz::math::SphericalCoordinates::Implementation
{
  /// \brief Type of surface being used.
  public: SphericalCoordinates::SurfaceType surfaceType;

  /// \brief Radius of the given SurfaceType.
  public: double surfaceRadius = 0;

  /// \brief Latitude of reference point.
<<<<<<< HEAD
  public: gz::math::Angle latitudeReference;

  /// \brief Longitude of reference point.
  public: gz::math::Angle longitudeReference;
=======
  public: Angle latitudeReference;

  /// \brief Longitude of reference point.
  public: Angle longitudeReference;
>>>>>>> 29e3f418

  /// \brief Elevation of reference point relative to sea level in meters.
  public: double elevationReference;

  /// \brief Heading offset, expressed as angle from East to
  ///        gazebo x-axis, or equivalently from North to gazebo y-axis.
<<<<<<< HEAD
  public: gz::math::Angle headingOffset;
=======
  public: Angle headingOffset;
>>>>>>> 29e3f418

  /// \brief Semi-major axis ellipse parameter
  public: double ellA;

  /// \brief Semi-minor axis ellipse parameter
  public: double ellB;

  /// \brief Flattening ellipse parameter
  public: double ellF;

  /// \brief First eccentricity ellipse parameter
  public: double ellE;

  /// \brief Second eccentricity ellipse parameter
  public: double ellP;

  /// \brief Rotation matrix that moves ECEF to GLOBAL
<<<<<<< HEAD
  public: gz::math::Matrix3d rotECEFToGlobal;

  /// \brief Rotation matrix that moves GLOBAL to ECEF
  public: gz::math::Matrix3d rotGlobalToECEF;

  /// \brief Cache the ECEF position of the the origin
  public: gz::math::Vector3d origin;
=======
  public: Matrix3d rotECEFToGlobal;

  /// \brief Rotation matrix that moves GLOBAL to ECEF
  public: Matrix3d rotGlobalToECEF;

  /// \brief Cache the ECEF position of the the origin
  public: Vector3d origin;
>>>>>>> 29e3f418

  /// \brief Cache cosine head transform
  public: double cosHea;

  /// \brief Cache sine head transform
  public: double sinHea;
};

//////////////////////////////////////////////////
SphericalCoordinates::SurfaceType SphericalCoordinates::Convert(
  const std::string &_str)
{
  if ("EARTH_WGS84" == _str)
    return EARTH_WGS84;
  else if ("MOON_SCS" == _str)
    return MOON_SCS;
  else if ("CUSTOM_SURFACE" == _str)
    return CUSTOM_SURFACE;

  std::cerr << "SurfaceType string not recognized, "
    << "EARTH_WGS84 returned by default" << std::endl;
  return EARTH_WGS84;
}

//////////////////////////////////////////////////
std::string SphericalCoordinates::Convert(
    SphericalCoordinates::SurfaceType _type)
{
  if (_type == EARTH_WGS84)
    return "EARTH_WGS84";
  else if (_type == MOON_SCS)
    return "MOON_SCS";
  else if (_type == CUSTOM_SURFACE)
    return "CUSTOM_SURFACE";

  std::cerr << "SurfaceType not recognized, "
    << "EARTH_WGS84 returned by default" << std::endl;
  return "EARTH_WGS84";
}

//////////////////////////////////////////////////
SphericalCoordinates::SphericalCoordinates()
  : dataPtr(gz::utils::MakeImpl<Implementation>())
{
  this->SetSurface(EARTH_WGS84);
  this->SetElevationReference(0.0);
}

//////////////////////////////////////////////////
SphericalCoordinates::SphericalCoordinates(const SurfaceType _type)
  : SphericalCoordinates()
{
  this->SetSurface(_type);
  this->SetElevationReference(0.0);
}

//////////////////////////////////////////////////
SphericalCoordinates::SphericalCoordinates(
    const SurfaceType _type,
    const double _axisEquatorial,
    const double _axisPolar)
  : SphericalCoordinates()
{
  // Set properties
  this->SetSurface(_type, _axisEquatorial,
      _axisPolar);

  this->SetElevationReference(0.0);
}

//////////////////////////////////////////////////
SphericalCoordinates::SphericalCoordinates(const SurfaceType _type,
<<<<<<< HEAD
    const gz::math::Angle &_latitude,
    const gz::math::Angle &_longitude,
    const double _elevation,
    const gz::math::Angle &_heading)
  : SphericalCoordinates()
=======
    const Angle &_latitude,
    const Angle &_longitude,
    const double _elevation,
    const Angle &_heading)
: dataPtr(new SphericalCoordinatesPrivate)
>>>>>>> 29e3f418
{
  // Set the reference and calculate ellipse parameters
  this->SetSurface(_type);

  // Set the coordinate transform parameters
  this->dataPtr->latitudeReference = _latitude;
  this->dataPtr->longitudeReference = _longitude;
  this->dataPtr->elevationReference = _elevation;
  this->dataPtr->headingOffset = _heading;

  // Generate transformation matrix
  this->UpdateTransformationMatrix();
}

//////////////////////////////////////////////////
SphericalCoordinates::SurfaceType SphericalCoordinates::Surface() const
{
  return this->dataPtr->surfaceType;
}

//////////////////////////////////////////////////
<<<<<<< HEAD
gz::math::Angle SphericalCoordinates::LatitudeReference() const
=======
Angle SphericalCoordinates::LatitudeReference() const
>>>>>>> 29e3f418
{
  return this->dataPtr->latitudeReference;
}

//////////////////////////////////////////////////
<<<<<<< HEAD
gz::math::Angle SphericalCoordinates::LongitudeReference() const
=======
Angle SphericalCoordinates::LongitudeReference() const
>>>>>>> 29e3f418
{
  return this->dataPtr->longitudeReference;
}

//////////////////////////////////////////////////
double SphericalCoordinates::ElevationReference() const
{
  return this->dataPtr->elevationReference;
}

//////////////////////////////////////////////////
<<<<<<< HEAD
gz::math::Angle SphericalCoordinates::HeadingOffset() const
=======
Angle SphericalCoordinates::HeadingOffset() const
>>>>>>> 29e3f418
{
  return this->dataPtr->headingOffset;
}

//////////////////////////////////////////////////
void SphericalCoordinates::SetSurface(const SurfaceType &_type)
{
  this->dataPtr->surfaceType = _type;

  switch (this->dataPtr->surfaceType)
  {
    case EARTH_WGS84:
      {
      // Set the semi-major axis
      this->dataPtr->ellA = g_EarthWGS84AxisEquatorial;

      // Set the semi-minor axis
      this->dataPtr->ellB = g_EarthWGS84AxisPolar;

      // Set the flattening parameter
      this->dataPtr->ellF = g_EarthWGS84Flattening;

      // Set the first eccentricity ellipse parameter
      // https://en.wikipedia.org/wiki/Eccentricity_(mathematics)#Ellipses
      this->dataPtr->ellE = sqrt(1.0 -
          std::pow(this->dataPtr->ellB, 2) / std::pow(this->dataPtr->ellA, 2));

      // Set the second eccentricity ellipse parameter
      // https://en.wikipedia.org/wiki/Eccentricity_(mathematics)#Ellipses
      this->dataPtr->ellP = sqrt(
          std::pow(this->dataPtr->ellA, 2) / std::pow(this->dataPtr->ellB, 2) -
          1.0);

      // Set the radius of the surface.
      this->dataPtr->surfaceRadius = g_EarthRadius;

      break;
      }
    case MOON_SCS:
      {
      // Set the semi-major axis
      this->dataPtr->ellA = g_MoonAxisEquatorial;

      // Set the semi-minor axis
      this->dataPtr->ellB = g_MoonAxisPolar;

      // Set the flattening parameter
      this->dataPtr->ellF = g_MoonFlattening;

      // Set the first eccentricity ellipse parameter
      // https://en.wikipedia.org/wiki/Eccentricity_(mathematics)#Ellipses
      this->dataPtr->ellE = sqrt(1.0 -
          std::pow(this->dataPtr->ellB, 2) / std::pow(this->dataPtr->ellA, 2));

      // Set the second eccentricity ellipse parameter
      // https://en.wikipedia.org/wiki/Eccentricity_(mathematics)#Ellipses
      this->dataPtr->ellP = sqrt(
          std::pow(this->dataPtr->ellA, 2) / std::pow(this->dataPtr->ellB, 2) -
          1.0);

      // Set the radius of the surface.
      this->dataPtr->surfaceRadius = g_MoonRadius;

      break;
      }
    case CUSTOM_SURFACE:
      {
      std::cerr << "For custom surfaces, use SetSurface(type, radius,"
        "axisEquatorial, axisPolar)" << std::endl;
      break;
      }
    default:
      {
        std::cerr << "Unknown surface type["
          << this->dataPtr->surfaceType << "]\n";
      break;
      }
  }
}

//////////////////////////////////////////////////
void SphericalCoordinates::SetSurface(
    const SurfaceType &_type,
    const double _axisEquatorial,
    const double _axisPolar)
{
  if ((_type != EARTH_WGS84) &&
      (_type != MOON_SCS) &&
      (_type != CUSTOM_SURFACE))
  {
    std::cerr << "Unknown surface type["
      << _type << "]\n";
    return;
  }

  this->dataPtr->surfaceType = _type;

  if ((_axisEquatorial > 0)
      && (_axisPolar > 0)
      && (_axisPolar <= _axisEquatorial))
  {
    this->dataPtr->ellA = _axisEquatorial;
    this->dataPtr->ellB = _axisPolar;
    this->dataPtr->ellF =
      (_axisEquatorial - _axisPolar) / _axisEquatorial;
    // Arithmetic mean radius
    this->dataPtr->surfaceRadius =
      (2 * _axisEquatorial + _axisPolar) / 3.0;
  }
  else
  {
    std::cerr << "Invalid parameters found, defaulting to "
      "Earth's parameters" << std::endl;

    this->dataPtr->ellA = g_EarthWGS84AxisEquatorial;
    this->dataPtr->ellB = g_EarthWGS84AxisPolar;
    this->dataPtr->ellF = g_EarthWGS84Flattening;
    this->dataPtr->surfaceRadius = g_EarthRadius;
  }

  this->dataPtr->ellE = sqrt(1.0 -
      std::pow(this->dataPtr->ellB, 2) / std::pow(this->dataPtr->ellA, 2));
  this->dataPtr->ellP = sqrt(
      std::pow(this->dataPtr->ellA, 2) / std::pow(this->dataPtr->ellB, 2) -
      1.0);
}

//////////////////////////////////////////////////
void SphericalCoordinates::SetLatitudeReference(
<<<<<<< HEAD
    const gz::math::Angle &_angle)
=======
    const Angle &_angle)
>>>>>>> 29e3f418
{
  this->dataPtr->latitudeReference = _angle;
  this->UpdateTransformationMatrix();
}

//////////////////////////////////////////////////
void SphericalCoordinates::SetLongitudeReference(
<<<<<<< HEAD
    const gz::math::Angle &_angle)
=======
    const Angle &_angle)
>>>>>>> 29e3f418
{
  this->dataPtr->longitudeReference = _angle;
  this->UpdateTransformationMatrix();
}

//////////////////////////////////////////////////
void SphericalCoordinates::SetElevationReference(const double _elevation)
{
  this->dataPtr->elevationReference = _elevation;
  this->UpdateTransformationMatrix();
}

//////////////////////////////////////////////////
<<<<<<< HEAD
void SphericalCoordinates::SetHeadingOffset(const gz::math::Angle &_angle)
=======
void SphericalCoordinates::SetHeadingOffset(const Angle &_angle)
>>>>>>> 29e3f418
{
  this->dataPtr->headingOffset.SetRadian(_angle.Radian());
  this->UpdateTransformationMatrix();
}

//////////////////////////////////////////////////
<<<<<<< HEAD
gz::math::Vector3d SphericalCoordinates::SphericalFromLocalPosition(
    const gz::math::Vector3d &_xyz) const
{
  gz::math::Vector3d result =
=======
Vector3d SphericalCoordinates::SphericalFromLocalPosition(
    const Vector3d &_xyz) const
{
  Vector3d result =
>>>>>>> 29e3f418
    this->PositionTransform(_xyz, LOCAL, SPHERICAL);
  result.X(GZ_RTOD(result.X()));
  result.Y(GZ_RTOD(result.Y()));
  return result;
}

//////////////////////////////////////////////////
<<<<<<< HEAD
gz::math::Vector3d SphericalCoordinates::LocalFromSphericalPosition(
    const gz::math::Vector3d &_xyz) const
{
  gz::math::Vector3d result = _xyz;
  result.X(GZ_DTOR(result.X()));
  result.Y(GZ_DTOR(result.Y()));
=======
Vector3d SphericalCoordinates::LocalFromSphericalPosition(
    const Vector3d &_xyz) const
{
  Vector3d result = _xyz;
  result.X(IGN_DTOR(result.X()));
  result.Y(IGN_DTOR(result.Y()));
>>>>>>> 29e3f418
  return this->PositionTransform(result, SPHERICAL, LOCAL);
}

//////////////////////////////////////////////////
<<<<<<< HEAD
gz::math::Vector3d SphericalCoordinates::GlobalFromLocalVelocity(
    const gz::math::Vector3d &_xyz) const
=======
Vector3d SphericalCoordinates::GlobalFromLocalVelocity(
    const Vector3d &_xyz) const
>>>>>>> 29e3f418
{
  return this->VelocityTransform(_xyz, LOCAL, GLOBAL);
}

//////////////////////////////////////////////////
<<<<<<< HEAD
gz::math::Vector3d SphericalCoordinates::LocalFromGlobalVelocity(
    const gz::math::Vector3d &_xyz) const
=======
Vector3d SphericalCoordinates::LocalFromGlobalVelocity(
    const Vector3d &_xyz) const
>>>>>>> 29e3f418
{
  return this->VelocityTransform(_xyz, GLOBAL, LOCAL);
}

//////////////////////////////////////////////////
/// Based on Haversine formula (http://en.wikipedia.org/wiki/Haversine_formula).
<<<<<<< HEAD
double SphericalCoordinates::DistanceWGS84(const gz::math::Angle &_latA,
                                      const gz::math::Angle &_lonA,
                                      const gz::math::Angle &_latB,
                                      const gz::math::Angle &_lonB)
{
  gz::math::Angle dLat = _latB - _latA;
  gz::math::Angle dLon = _lonB - _lonA;
=======
double SphericalCoordinates::Distance(const Angle &_latA,
                                      const Angle &_lonA,
                                      const Angle &_latB,
                                      const Angle &_lonB)
{
  Angle dLat = _latB - _latA;
  Angle dLon = _lonB - _lonA;
>>>>>>> 29e3f418

  double a = sin(dLat.Radian() / 2) * sin(dLat.Radian() / 2) +
             sin(dLon.Radian() / 2) * sin(dLon.Radian() / 2) *
             cos(_latA.Radian()) * cos(_latB.Radian());

  double c = 2 * atan2(sqrt(a), sqrt(1 - a));
  double d = g_EarthRadius * c;
  return d;
}

//////////////////////////////////////////////////
/// Based on Haversine formula (http://en.wikipedia.org/wiki/Haversine_formula).
double SphericalCoordinates::Distance(const gz::math::Angle &_latA,
                                      const gz::math::Angle &_lonA,
                                      const gz::math::Angle &_latB,
                                      const gz::math::Angle &_lonB)
{
  // LCOV_EXCL_START
  return gz::math::SphericalCoordinates::DistanceWGS84(
      _latA, _lonA, _latB, _lonB);
  // LCOV_EXCL_STOP
}

//////////////////////////////////////////////////
/// Based on Haversine formula (http://en.wikipedia.org/wiki/Haversine_formula).
/// This takes into account the surface type.
double SphericalCoordinates::DistanceBetweenPoints(
    const gz::math::Angle &_latA,
    const gz::math::Angle &_lonA,
    const gz::math::Angle &_latB,
    const gz::math::Angle &_lonB)
{
  gz::math::Angle dLat = _latB - _latA;
  gz::math::Angle dLon = _lonB - _lonA;

  double a = sin(dLat.Radian() / 2) * sin(dLat.Radian() / 2) +
             sin(dLon.Radian() / 2) * sin(dLon.Radian() / 2) *
             cos(_latA.Radian()) * cos(_latB.Radian());

  double c = 2 * atan2(sqrt(a), sqrt(1 - a));
  double d = this->dataPtr->surfaceRadius * c;
  return d;
}

//////////////////////////////////////////////////
double SphericalCoordinates::SurfaceRadius() const
{
  return this->dataPtr->surfaceRadius;
}

//////////////////////////////////////////////////
double SphericalCoordinates::SurfaceAxisEquatorial() const
{
  return this->dataPtr->ellA;
}

//////////////////////////////////////////////////
double SphericalCoordinates::SurfaceAxisPolar() const
{
  return this->dataPtr->ellB;
}

//////////////////////////////////////////////////
double SphericalCoordinates::SurfaceFlattening() const
{
  return this->dataPtr->ellF;
}

//////////////////////////////////////////////////
void SphericalCoordinates::UpdateTransformationMatrix()
{
  // Cache trig results
  double cosLat = cos(this->dataPtr->latitudeReference.Radian());
  double sinLat = sin(this->dataPtr->latitudeReference.Radian());
  double cosLon = cos(this->dataPtr->longitudeReference.Radian());
  double sinLon = sin(this->dataPtr->longitudeReference.Radian());

  // Create a rotation matrix that moves ECEF to GLOBAL
  // http://www.navipedia.net/index.php/
  // Transformations_between_ECEF_and_ENU_coordinates
<<<<<<< HEAD
  this->dataPtr->rotECEFToGlobal = gz::math::Matrix3d(
=======
  this->dataPtr->rotECEFToGlobal = Matrix3d(
>>>>>>> 29e3f418
                      -sinLon,           cosLon,          0.0,
                      -cosLon * sinLat, -sinLon * sinLat, cosLat,
                       cosLon * cosLat,  sinLon * cosLat, sinLat);

  // Create a rotation matrix that moves GLOBAL to ECEF
  // http://www.navipedia.net/index.php/
  // Transformations_between_ECEF_and_ENU_coordinates
<<<<<<< HEAD
  this->dataPtr->rotGlobalToECEF = gz::math::Matrix3d(
=======
  this->dataPtr->rotGlobalToECEF = Matrix3d(
>>>>>>> 29e3f418
                      -sinLon, -cosLon * sinLat, cosLon * cosLat,
                       cosLon, -sinLon * sinLat, sinLon * cosLat,
                       0,      cosLat,           sinLat);

  // Cache heading transforms -- note that we have to negate the heading in
  // order to preserve backward compatibility. ie. Gazebo has traditionally
  // expressed positive angle as a CLOCKWISE rotation that takes the GLOBAL
  // frame to the LOCAL frame. However, right hand coordinate systems require
  // this to be expressed as an ANTI-CLOCKWISE rotation. So, we negate it.
  this->dataPtr->cosHea = cos(-this->dataPtr->headingOffset.Radian());
  this->dataPtr->sinHea = sin(-this->dataPtr->headingOffset.Radian());

  // Cache the ECEF coordinate of the origin
<<<<<<< HEAD
  this->dataPtr->origin = gz::math::Vector3d(
=======
  this->dataPtr->origin = Vector3d(
>>>>>>> 29e3f418
    this->dataPtr->latitudeReference.Radian(),
    this->dataPtr->longitudeReference.Radian(),
    this->dataPtr->elevationReference);
  this->dataPtr->origin =
    this->PositionTransform(this->dataPtr->origin, SPHERICAL, ECEF);
}

/////////////////////////////////////////////////
<<<<<<< HEAD
gz::math::Vector3d SphericalCoordinates::PositionTransform(
    const gz::math::Vector3d &_pos,
    const CoordinateType &_in, const CoordinateType &_out) const
{
  gz::math::Vector3d tmp = _pos;
=======
Vector3d SphericalCoordinates::PositionTransform(
    const Vector3d &_pos,
    const CoordinateType &_in, const CoordinateType &_out) const
{
  Vector3d tmp = _pos;
>>>>>>> 29e3f418

  // Cache trig results
  double cosLat = cos(_pos.X());
  double sinLat = sin(_pos.X());
  double cosLon = cos(_pos.Y());
  double sinLon = sin(_pos.Y());

  // Radius of planet curvature (meters)
  double curvature = 1.0 -
    this->dataPtr->ellE * this->dataPtr->ellE * sinLat * sinLat;
  curvature = this->dataPtr->ellA / sqrt(curvature);

  // Convert whatever arrives to a more flexible ECEF coordinate
  switch (_in)
  {
    // East, North, Up (ENU), note no break at end of case
    case LOCAL:
      {
        tmp.X(-_pos.X() * this->dataPtr->cosHea + _pos.Y() *
            this->dataPtr->sinHea);
        tmp.Y(-_pos.X() * this->dataPtr->sinHea - _pos.Y() *
            this->dataPtr->cosHea);
        tmp = this->dataPtr->origin + this->dataPtr->rotGlobalToECEF * tmp;
        break;
      }

    case LOCAL2:
      {
        tmp.X(_pos.X() * this->dataPtr->cosHea + _pos.Y() *
            this->dataPtr->sinHea);
        tmp.Y(-_pos.X() * this->dataPtr->sinHea + _pos.Y() *
            this->dataPtr->cosHea);
        tmp = this->dataPtr->origin + this->dataPtr->rotGlobalToECEF * tmp;
        break;
      }

    case GLOBAL:
      {
        tmp = this->dataPtr->origin + this->dataPtr->rotGlobalToECEF * tmp;
        break;
      }

    case SPHERICAL:
      {
        tmp.X((_pos.Z() + curvature) * cosLat * cosLon);
        tmp.Y((_pos.Z() + curvature) * cosLat * sinLon);
        tmp.Z(((this->dataPtr->ellB * this->dataPtr->ellB)/
              (this->dataPtr->ellA * this->dataPtr->ellA) *
              curvature + _pos.Z()) * sinLat);
        break;
      }

    // Do nothing
    case ECEF:
      break;
    default:
      {
        std::cerr << "Invalid coordinate type[" << _in << "]\n";
        return _pos;
      }
  }

  // Convert ECEF to the requested output coordinate system
  switch (_out)
  {
    case SPHERICAL:
      {
        // Convert from ECEF to SPHERICAL
        double p = sqrt(tmp.X() * tmp.X() + tmp.Y() * tmp.Y());
        double theta = atan((tmp.Z() * this->dataPtr->ellA) /
            (p * this->dataPtr->ellB));

        // Calculate latitude and longitude
        double lat = atan(
            (tmp.Z() + std::pow(this->dataPtr->ellP, 2) * this->dataPtr->ellB *
             std::pow(sin(theta), 3)) /
            (p - std::pow(this->dataPtr->ellE, 2) *
             this->dataPtr->ellA * std::pow(cos(theta), 3)));

        double lon = atan2(tmp.Y(), tmp.X());

        // Recalculate radius of planet curvature at the current latitude.
        double nCurvature = 1.0 - std::pow(this->dataPtr->ellE, 2) *
          std::pow(sin(lat), 2);
        nCurvature = this->dataPtr->ellA / sqrt(nCurvature);

        tmp.X(lat);
        tmp.Y(lon);

        // Now calculate Z
        tmp.Z(p/cos(lat) - nCurvature);
        break;
      }

    // Convert from ECEF TO GLOBAL
    case GLOBAL:
      tmp = this->dataPtr->rotECEFToGlobal * (tmp - this->dataPtr->origin);
      break;

    // Convert from ECEF TO LOCAL
    case LOCAL:
    case LOCAL2:
      tmp = this->dataPtr->rotECEFToGlobal * (tmp - this->dataPtr->origin);

<<<<<<< HEAD
      tmp = gz::math::Vector3d(
=======
      tmp = Vector3d(
>>>>>>> 29e3f418
          tmp.X() * this->dataPtr->cosHea - tmp.Y() * this->dataPtr->sinHea,
          tmp.X() * this->dataPtr->sinHea + tmp.Y() * this->dataPtr->cosHea,
          tmp.Z());
      break;

    // Return ECEF (do nothing)
    case ECEF:
      break;

    default:
      std::cerr << "Unknown coordinate type[" << _out << "]\n";
      return _pos;
  }

  return tmp;
}

//////////////////////////////////////////////////
<<<<<<< HEAD
gz::math::Vector3d SphericalCoordinates::VelocityTransform(
    const gz::math::Vector3d &_vel,
=======
Vector3d SphericalCoordinates::VelocityTransform(
    const Vector3d &_vel,
>>>>>>> 29e3f418
    const CoordinateType &_in, const CoordinateType &_out) const
{
  // Sanity check -- velocity should not be expressed in spherical coordinates
  if (_in == SPHERICAL || _out == SPHERICAL)
  {
    return _vel;
  }

  // Intermediate data type
<<<<<<< HEAD
  gz::math::Vector3d tmp = _vel;
=======
  Vector3d tmp = _vel;
>>>>>>> 29e3f418

  // First, convert to an ECEF vector
  switch (_in)
  {
    // ENU
    case LOCAL:
      tmp.X(-_vel.X() * this->dataPtr->cosHea + _vel.Y() *
            this->dataPtr->sinHea);
      tmp.Y(-_vel.X() * this->dataPtr->sinHea - _vel.Y() *
            this->dataPtr->cosHea);
      tmp = this->dataPtr->rotGlobalToECEF * tmp;
      break;
    case LOCAL2:
      tmp.X(_vel.X() * this->dataPtr->cosHea + _vel.Y() *
            this->dataPtr->sinHea);
      tmp.Y(-_vel.X() * this->dataPtr->sinHea + _vel.Y() *
            this->dataPtr->cosHea);
      tmp = this->dataPtr->rotGlobalToECEF * tmp;
      break;
    // spherical
    case GLOBAL:
      tmp = this->dataPtr->rotGlobalToECEF * tmp;
      break;
    // Do nothing
    case ECEF:
      tmp = _vel;
      break;
    default:
      std::cerr << "Unknown coordinate type[" << _in << "]\n";
      return _vel;
  }

  // Then, convert to the request coordinate type
  switch (_out)
  {
    // ECEF, do nothing
    case ECEF:
      break;

    // Convert from ECEF to global
    case GLOBAL:
      tmp = this->dataPtr->rotECEFToGlobal * tmp;
      break;

    // Convert from ECEF to local
    case LOCAL:
    case LOCAL2:
      tmp = this->dataPtr->rotECEFToGlobal * tmp;
<<<<<<< HEAD
      tmp = gz::math::Vector3d(
=======
      tmp = Vector3d(
>>>>>>> 29e3f418
          tmp.X() * this->dataPtr->cosHea - tmp.Y() * this->dataPtr->sinHea,
          tmp.X() * this->dataPtr->sinHea + tmp.Y() * this->dataPtr->cosHea,
          tmp.Z());
      break;

    default:
      std::cerr << "Unknown coordinate type[" << _out << "]\n";
      return _vel;
  }

  return tmp;
}

//////////////////////////////////////////////////
bool SphericalCoordinates::operator==(const SphericalCoordinates &_sc) const
{
  return this->Surface() == _sc.Surface() &&
         this->LatitudeReference() == _sc.LatitudeReference() &&
         this->LongitudeReference() == _sc.LongitudeReference() &&
         equal(this->ElevationReference(), _sc.ElevationReference()) &&
         this->HeadingOffset() == _sc.HeadingOffset();
}

//////////////////////////////////////////////////
bool SphericalCoordinates::operator!=(const SphericalCoordinates &_sc) const
{
  return !(*this == _sc);
}<|MERGE_RESOLUTION|>--- conflicted
+++ resolved
@@ -64,28 +64,17 @@
   public: double surfaceRadius = 0;
 
   /// \brief Latitude of reference point.
-<<<<<<< HEAD
-  public: gz::math::Angle latitudeReference;
-
-  /// \brief Longitude of reference point.
-  public: gz::math::Angle longitudeReference;
-=======
   public: Angle latitudeReference;
 
   /// \brief Longitude of reference point.
   public: Angle longitudeReference;
->>>>>>> 29e3f418
 
   /// \brief Elevation of reference point relative to sea level in meters.
   public: double elevationReference;
 
   /// \brief Heading offset, expressed as angle from East to
   ///        gazebo x-axis, or equivalently from North to gazebo y-axis.
-<<<<<<< HEAD
-  public: gz::math::Angle headingOffset;
-=======
   public: Angle headingOffset;
->>>>>>> 29e3f418
 
   /// \brief Semi-major axis ellipse parameter
   public: double ellA;
@@ -103,15 +92,6 @@
   public: double ellP;
 
   /// \brief Rotation matrix that moves ECEF to GLOBAL
-<<<<<<< HEAD
-  public: gz::math::Matrix3d rotECEFToGlobal;
-
-  /// \brief Rotation matrix that moves GLOBAL to ECEF
-  public: gz::math::Matrix3d rotGlobalToECEF;
-
-  /// \brief Cache the ECEF position of the the origin
-  public: gz::math::Vector3d origin;
-=======
   public: Matrix3d rotECEFToGlobal;
 
   /// \brief Rotation matrix that moves GLOBAL to ECEF
@@ -119,7 +99,6 @@
 
   /// \brief Cache the ECEF position of the the origin
   public: Vector3d origin;
->>>>>>> 29e3f418
 
   /// \brief Cache cosine head transform
   public: double cosHea;
@@ -192,19 +171,11 @@
 
 //////////////////////////////////////////////////
 SphericalCoordinates::SphericalCoordinates(const SurfaceType _type,
-<<<<<<< HEAD
-    const gz::math::Angle &_latitude,
-    const gz::math::Angle &_longitude,
-    const double _elevation,
-    const gz::math::Angle &_heading)
-  : SphericalCoordinates()
-=======
     const Angle &_latitude,
     const Angle &_longitude,
     const double _elevation,
     const Angle &_heading)
-: dataPtr(new SphericalCoordinatesPrivate)
->>>>>>> 29e3f418
+  : SphericalCoordinates()
 {
   // Set the reference and calculate ellipse parameters
   this->SetSurface(_type);
@@ -226,21 +197,13 @@
 }
 
 //////////////////////////////////////////////////
-<<<<<<< HEAD
-gz::math::Angle SphericalCoordinates::LatitudeReference() const
-=======
 Angle SphericalCoordinates::LatitudeReference() const
->>>>>>> 29e3f418
 {
   return this->dataPtr->latitudeReference;
 }
 
 //////////////////////////////////////////////////
-<<<<<<< HEAD
-gz::math::Angle SphericalCoordinates::LongitudeReference() const
-=======
 Angle SphericalCoordinates::LongitudeReference() const
->>>>>>> 29e3f418
 {
   return this->dataPtr->longitudeReference;
 }
@@ -252,11 +215,7 @@
 }
 
 //////////////////////////////////////////////////
-<<<<<<< HEAD
-gz::math::Angle SphericalCoordinates::HeadingOffset() const
-=======
 Angle SphericalCoordinates::HeadingOffset() const
->>>>>>> 29e3f418
 {
   return this->dataPtr->headingOffset;
 }
@@ -386,11 +345,7 @@
 
 //////////////////////////////////////////////////
 void SphericalCoordinates::SetLatitudeReference(
-<<<<<<< HEAD
-    const gz::math::Angle &_angle)
-=======
     const Angle &_angle)
->>>>>>> 29e3f418
 {
   this->dataPtr->latitudeReference = _angle;
   this->UpdateTransformationMatrix();
@@ -398,11 +353,7 @@
 
 //////////////////////////////////////////////////
 void SphericalCoordinates::SetLongitudeReference(
-<<<<<<< HEAD
-    const gz::math::Angle &_angle)
-=======
     const Angle &_angle)
->>>>>>> 29e3f418
 {
   this->dataPtr->longitudeReference = _angle;
   this->UpdateTransformationMatrix();
@@ -416,28 +367,17 @@
 }
 
 //////////////////////////////////////////////////
-<<<<<<< HEAD
-void SphericalCoordinates::SetHeadingOffset(const gz::math::Angle &_angle)
-=======
 void SphericalCoordinates::SetHeadingOffset(const Angle &_angle)
->>>>>>> 29e3f418
 {
   this->dataPtr->headingOffset.SetRadian(_angle.Radian());
   this->UpdateTransformationMatrix();
 }
 
 //////////////////////////////////////////////////
-<<<<<<< HEAD
-gz::math::Vector3d SphericalCoordinates::SphericalFromLocalPosition(
-    const gz::math::Vector3d &_xyz) const
-{
-  gz::math::Vector3d result =
-=======
 Vector3d SphericalCoordinates::SphericalFromLocalPosition(
     const Vector3d &_xyz) const
 {
   Vector3d result =
->>>>>>> 29e3f418
     this->PositionTransform(_xyz, LOCAL, SPHERICAL);
   result.X(GZ_RTOD(result.X()));
   result.Y(GZ_RTOD(result.Y()));
@@ -445,86 +385,57 @@
 }
 
 //////////////////////////////////////////////////
-<<<<<<< HEAD
-gz::math::Vector3d SphericalCoordinates::LocalFromSphericalPosition(
-    const gz::math::Vector3d &_xyz) const
-{
-  gz::math::Vector3d result = _xyz;
+Vector3d SphericalCoordinates::LocalFromSphericalPosition(
+    const Vector3d &_xyz) const
+{
+  Vector3d result = _xyz;
   result.X(GZ_DTOR(result.X()));
   result.Y(GZ_DTOR(result.Y()));
-=======
-Vector3d SphericalCoordinates::LocalFromSphericalPosition(
-    const Vector3d &_xyz) const
-{
-  Vector3d result = _xyz;
-  result.X(IGN_DTOR(result.X()));
-  result.Y(IGN_DTOR(result.Y()));
->>>>>>> 29e3f418
   return this->PositionTransform(result, SPHERICAL, LOCAL);
 }
 
 //////////////////////////////////////////////////
-<<<<<<< HEAD
-gz::math::Vector3d SphericalCoordinates::GlobalFromLocalVelocity(
-    const gz::math::Vector3d &_xyz) const
-=======
 Vector3d SphericalCoordinates::GlobalFromLocalVelocity(
     const Vector3d &_xyz) const
->>>>>>> 29e3f418
 {
   return this->VelocityTransform(_xyz, LOCAL, GLOBAL);
 }
 
 //////////////////////////////////////////////////
-<<<<<<< HEAD
-gz::math::Vector3d SphericalCoordinates::LocalFromGlobalVelocity(
-    const gz::math::Vector3d &_xyz) const
-=======
 Vector3d SphericalCoordinates::LocalFromGlobalVelocity(
     const Vector3d &_xyz) const
->>>>>>> 29e3f418
 {
   return this->VelocityTransform(_xyz, GLOBAL, LOCAL);
 }
 
 //////////////////////////////////////////////////
 /// Based on Haversine formula (http://en.wikipedia.org/wiki/Haversine_formula).
-<<<<<<< HEAD
-double SphericalCoordinates::DistanceWGS84(const gz::math::Angle &_latA,
-                                      const gz::math::Angle &_lonA,
-                                      const gz::math::Angle &_latB,
-                                      const gz::math::Angle &_lonB)
-{
-  gz::math::Angle dLat = _latB - _latA;
-  gz::math::Angle dLon = _lonB - _lonA;
-=======
+double SphericalCoordinates::DistanceWGS84(const Angle &_latA,
+                                      const Angle &_lonA,
+                                      const Angle &_latB,
+                                      const Angle &_lonB)
+{
+  Angle dLat = _latB - _latA;
+  Angle dLon = _lonB - _lonA;
+
+  double a = sin(dLat.Radian() / 2) * sin(dLat.Radian() / 2) +
+             sin(dLon.Radian() / 2) * sin(dLon.Radian() / 2) *
+             cos(_latA.Radian()) * cos(_latB.Radian());
+
+  double c = 2 * atan2(sqrt(a), sqrt(1 - a));
+  double d = g_EarthRadius * c;
+  return d;
+}
+
+//////////////////////////////////////////////////
+/// Based on Haversine formula (http://en.wikipedia.org/wiki/Haversine_formula).
 double SphericalCoordinates::Distance(const Angle &_latA,
                                       const Angle &_lonA,
                                       const Angle &_latB,
                                       const Angle &_lonB)
 {
-  Angle dLat = _latB - _latA;
-  Angle dLon = _lonB - _lonA;
->>>>>>> 29e3f418
-
-  double a = sin(dLat.Radian() / 2) * sin(dLat.Radian() / 2) +
-             sin(dLon.Radian() / 2) * sin(dLon.Radian() / 2) *
-             cos(_latA.Radian()) * cos(_latB.Radian());
-
-  double c = 2 * atan2(sqrt(a), sqrt(1 - a));
-  double d = g_EarthRadius * c;
-  return d;
-}
-
-//////////////////////////////////////////////////
-/// Based on Haversine formula (http://en.wikipedia.org/wiki/Haversine_formula).
-double SphericalCoordinates::Distance(const gz::math::Angle &_latA,
-                                      const gz::math::Angle &_lonA,
-                                      const gz::math::Angle &_latB,
-                                      const gz::math::Angle &_lonB)
-{
   // LCOV_EXCL_START
-  return gz::math::SphericalCoordinates::DistanceWGS84(
+  return SphericalCoordinates::DistanceWGS84(
       _latA, _lonA, _latB, _lonB);
   // LCOV_EXCL_STOP
 }
@@ -533,13 +444,13 @@
 /// Based on Haversine formula (http://en.wikipedia.org/wiki/Haversine_formula).
 /// This takes into account the surface type.
 double SphericalCoordinates::DistanceBetweenPoints(
-    const gz::math::Angle &_latA,
-    const gz::math::Angle &_lonA,
-    const gz::math::Angle &_latB,
-    const gz::math::Angle &_lonB)
-{
-  gz::math::Angle dLat = _latB - _latA;
-  gz::math::Angle dLon = _lonB - _lonA;
+    const Angle &_latA,
+    const Angle &_lonA,
+    const Angle &_latB,
+    const Angle &_lonB)
+{
+  Angle dLat = _latB - _latA;
+  Angle dLon = _lonB - _lonA;
 
   double a = sin(dLat.Radian() / 2) * sin(dLat.Radian() / 2) +
              sin(dLon.Radian() / 2) * sin(dLon.Radian() / 2) *
@@ -586,11 +497,7 @@
   // Create a rotation matrix that moves ECEF to GLOBAL
   // http://www.navipedia.net/index.php/
   // Transformations_between_ECEF_and_ENU_coordinates
-<<<<<<< HEAD
-  this->dataPtr->rotECEFToGlobal = gz::math::Matrix3d(
-=======
   this->dataPtr->rotECEFToGlobal = Matrix3d(
->>>>>>> 29e3f418
                       -sinLon,           cosLon,          0.0,
                       -cosLon * sinLat, -sinLon * sinLat, cosLat,
                        cosLon * cosLat,  sinLon * cosLat, sinLat);
@@ -598,11 +505,7 @@
   // Create a rotation matrix that moves GLOBAL to ECEF
   // http://www.navipedia.net/index.php/
   // Transformations_between_ECEF_and_ENU_coordinates
-<<<<<<< HEAD
-  this->dataPtr->rotGlobalToECEF = gz::math::Matrix3d(
-=======
   this->dataPtr->rotGlobalToECEF = Matrix3d(
->>>>>>> 29e3f418
                       -sinLon, -cosLon * sinLat, cosLon * cosLat,
                        cosLon, -sinLon * sinLat, sinLon * cosLat,
                        0,      cosLat,           sinLat);
@@ -616,11 +519,7 @@
   this->dataPtr->sinHea = sin(-this->dataPtr->headingOffset.Radian());
 
   // Cache the ECEF coordinate of the origin
-<<<<<<< HEAD
-  this->dataPtr->origin = gz::math::Vector3d(
-=======
   this->dataPtr->origin = Vector3d(
->>>>>>> 29e3f418
     this->dataPtr->latitudeReference.Radian(),
     this->dataPtr->longitudeReference.Radian(),
     this->dataPtr->elevationReference);
@@ -629,19 +528,11 @@
 }
 
 /////////////////////////////////////////////////
-<<<<<<< HEAD
-gz::math::Vector3d SphericalCoordinates::PositionTransform(
-    const gz::math::Vector3d &_pos,
-    const CoordinateType &_in, const CoordinateType &_out) const
-{
-  gz::math::Vector3d tmp = _pos;
-=======
 Vector3d SphericalCoordinates::PositionTransform(
     const Vector3d &_pos,
     const CoordinateType &_in, const CoordinateType &_out) const
 {
   Vector3d tmp = _pos;
->>>>>>> 29e3f418
 
   // Cache trig results
   double cosLat = cos(_pos.X());
@@ -746,11 +637,7 @@
     case LOCAL2:
       tmp = this->dataPtr->rotECEFToGlobal * (tmp - this->dataPtr->origin);
 
-<<<<<<< HEAD
-      tmp = gz::math::Vector3d(
-=======
       tmp = Vector3d(
->>>>>>> 29e3f418
           tmp.X() * this->dataPtr->cosHea - tmp.Y() * this->dataPtr->sinHea,
           tmp.X() * this->dataPtr->sinHea + tmp.Y() * this->dataPtr->cosHea,
           tmp.Z());
@@ -769,13 +656,8 @@
 }
 
 //////////////////////////////////////////////////
-<<<<<<< HEAD
-gz::math::Vector3d SphericalCoordinates::VelocityTransform(
-    const gz::math::Vector3d &_vel,
-=======
 Vector3d SphericalCoordinates::VelocityTransform(
     const Vector3d &_vel,
->>>>>>> 29e3f418
     const CoordinateType &_in, const CoordinateType &_out) const
 {
   // Sanity check -- velocity should not be expressed in spherical coordinates
@@ -785,11 +667,7 @@
   }
 
   // Intermediate data type
-<<<<<<< HEAD
-  gz::math::Vector3d tmp = _vel;
-=======
   Vector3d tmp = _vel;
->>>>>>> 29e3f418
 
   // First, convert to an ECEF vector
   switch (_in)
@@ -838,11 +716,7 @@
     case LOCAL:
     case LOCAL2:
       tmp = this->dataPtr->rotECEFToGlobal * tmp;
-<<<<<<< HEAD
-      tmp = gz::math::Vector3d(
-=======
       tmp = Vector3d(
->>>>>>> 29e3f418
           tmp.X() * this->dataPtr->cosHea - tmp.Y() * this->dataPtr->sinHea,
           tmp.X() * this->dataPtr->sinHea + tmp.Y() * this->dataPtr->cosHea,
           tmp.Z());
