--- conflicted
+++ resolved
@@ -290,7 +290,6 @@
   // Multiply by itself element-wise
   EXPECT_EQ(v*v, math::Vector4d(0.01, 17.64, 123.21, 70.56));
 }
-<<<<<<< HEAD
 
 /////////////////////////////////////////////////
 TEST(Vector4dTest, Length)
@@ -307,6 +306,4 @@
   math::Vector4d v(0.1, -4.2, 2.5, 1.0);
   EXPECT_NEAR(v.Length(), 4.98998997995, 1e-10);
   EXPECT_DOUBLE_EQ(v.SquaredLength(), 24.9);
-}
-=======
->>>>>>> df09f2b6
+}