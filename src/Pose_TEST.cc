--- conflicted
+++ resolved
@@ -214,10 +214,7 @@
   math::Pose3d p(0.1, 1.2, 2.3, 0.2, 0.1, 1.0);
   std::ostringstream stream;
   stream << p;
-<<<<<<< HEAD
-#if !defined __ARM_ARCH
-  EXPECT_EQ(stream.str(), "0.1 1.2 2.3 0 0.1 1");
-#endif
+  EXPECT_EQ(stream.str(), "0.1 1.2 2.3 0.2 0.1 1");
 }
 
 /////////////////////////////////////////////////
@@ -227,9 +224,6 @@
   std::ostringstream stream;
   stream << p;
   EXPECT_EQ(stream.str(), "0.1 1.2 2.3 0 0 0");
-=======
-  EXPECT_EQ(stream.str(), "0.1 1.2 2.3 0.2 0.1 1");
->>>>>>> a0c91480
 }
 
 /////////////////////////////////////////////////
