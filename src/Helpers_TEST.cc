/*
 * Copyright (C) 2012-2014 Open Source Robotics Foundation
 *
 * Licensed under the Apache License, Version 2.0 (the "License");
 * you may not use this file except in compliance with the License.
 * You may obtain a copy of the License at
 *
 *     http://www.apache.org/licenses/LICENSE-2.0
 *
 * Unless required by applicable law or agreed to in writing, software
 * distributed under the License is distributed on an "AS IS" BASIS,
 * WITHOUT WARRANTIES OR CONDITIONS OF ANY KIND, either express or implied.
 * See the License for the specific language governing permissions and
 * limitations under the License.
 *
*/

#include <gtest/gtest.h>

#include "ignition/math/Vector3.hh"
#include "ignition/math/Helpers.hh"

using namespace ignition;

/////////////////////////////////////////////////
// Test a few function in Helpers
TEST(HelpersTest, Helpers)
{
  EXPECT_EQ(12345, math::parseInt("12345"));
  EXPECT_EQ(-12345, math::parseInt("-12345"));
  EXPECT_EQ(-12345, math::parseInt("    -12345"));
  EXPECT_EQ(0, math::parseInt("    "));

  EXPECT_EQ(math::NAN_I, math::parseInt(""));
  EXPECT_EQ(math::NAN_I, math::parseInt("?"));
  EXPECT_EQ(math::NAN_I, math::parseInt("23ab67"));

  EXPECT_DOUBLE_EQ(12.345, math::parseFloat("12.345"));
  EXPECT_DOUBLE_EQ(-12.345, math::parseFloat("-12.345"));
  EXPECT_DOUBLE_EQ(-12.345, math::parseFloat("    -12.345"));
  EXPECT_DOUBLE_EQ(0.0, math::parseFloat("    "));
  EXPECT_TRUE(math::equal(123.45, math::parseFloat("1.2345e2"), 1e-2));
  EXPECT_TRUE(math::equal(123.45, math::parseFloat("1.2345e+2"), 1e-2));
  EXPECT_TRUE(math::equal(123.45, math::parseFloat("1.2345e+002"), 1e-2));
  EXPECT_TRUE(math::equal(.012345, math::parseFloat("1.2345e-2"), 1e-2));
  EXPECT_TRUE(math::equal(.012345, math::parseFloat("1.2345e-002"), 1e-2));
  EXPECT_TRUE(math::equal(1.2345, math::parseFloat("1.2345e+"), 1e-2));
  EXPECT_TRUE(math::equal(1.2345, math::parseFloat("1.2345e-"), 1e-2));
  EXPECT_DOUBLE_EQ(1.2345, math::parseFloat("1.2345e+0"));

  EXPECT_TRUE(math::isnan(math::parseFloat("")));
  EXPECT_TRUE(math::isnan(math::parseFloat("?")));
  EXPECT_TRUE(math::isnan(math::parseFloat("23ab67")));

  EXPECT_EQ(1u, math::roundUpPowerOfTwo(0));
  EXPECT_EQ(1u, math::roundUpPowerOfTwo(1));
  EXPECT_EQ(2u, math::roundUpPowerOfTwo(2));
  EXPECT_EQ(2048u, math::roundUpPowerOfTwo(1025));
}

/////////////////////////////////////////////////
// Test Helpers::precision
TEST(HelpersTest, Precision)
{
  EXPECT_DOUBLE_EQ(0, math::precision(0.0, 1));
  EXPECT_DOUBLE_EQ(0.1, math::precision(0.1, 1));
  EXPECT_DOUBLE_EQ(0.1, math::precision(0.14, 1));
  EXPECT_DOUBLE_EQ(0.2, math::precision(0.15, 1));
  EXPECT_DOUBLE_EQ(0.15, math::precision(0.15, 2));

  EXPECT_DOUBLE_EQ(1, math::precision(1.4, 0));
  EXPECT_EQ(0, math::precision(0, 0));
}

/////////////////////////////////////////////////
// Test Helpers::isPowerOfTwo
TEST(HelpersTest, PowerOfTwo)
{
  EXPECT_FALSE(math::isPowerOfTwo(0));
  EXPECT_FALSE(math::isPowerOfTwo(3));

  EXPECT_TRUE(math::isPowerOfTwo(1));

  EXPECT_TRUE(math::isPowerOfTwo(2));
  EXPECT_TRUE(math::isPowerOfTwo(4));
}

// MSVC report errors on division by zero
#ifndef _MSC_VER
/////////////////////////////////////////////////
// Test Helpers::fixnan functions
TEST(HelpersTest, FixNaN)
{
  EXPECT_DOUBLE_EQ(math::fixnan(1.0 / 0.0), 0.0);
  EXPECT_DOUBLE_EQ(math::fixnan(-1.0 / 0.0), 0.0);
  EXPECT_DOUBLE_EQ(math::fixnan(0.0 / 0.0), 0.0);

  EXPECT_DOUBLE_EQ(math::fixnan(42.0), 42.0);
  EXPECT_DOUBLE_EQ(math::fixnan(-42.0), -42.0);

  EXPECT_FLOAT_EQ(math::fixnan(1.0f / 0.0f), 0.0f);
  EXPECT_FLOAT_EQ(math::fixnan(-1.0f / 0.0f), 0.0f);
  EXPECT_FLOAT_EQ(math::fixnan(0.0f / 0.0f), 0.0f);

  EXPECT_FLOAT_EQ(math::fixnan(42.0f), 42.0f);
  EXPECT_FLOAT_EQ(math::fixnan(-42.0f), -42.0f);
}
#endif

/////////////////////////////////////////////////
// Even test
TEST(HelpersTest, Even)
{
  int i = 1;
  signed s = 1;
  signed int si = 1;
  unsigned u = 1;
  unsigned int ui = 1;

  EXPECT_FALSE(math::isEven(i));
  EXPECT_FALSE(math::isEven(s));
  EXPECT_FALSE(math::isEven(si));
  EXPECT_FALSE(math::isEven(u));
  EXPECT_FALSE(math::isEven(ui));

  i = -1;
  s = -1;
  si = -1;

  EXPECT_FALSE(math::isEven(i));
  EXPECT_FALSE(math::isEven(s));
  EXPECT_FALSE(math::isEven(si));

  i = 4;
  s = 4;
  si = 4;
  u = 4;
  ui = 4;

  EXPECT_TRUE(math::isEven(i));
  EXPECT_TRUE(math::isEven(s));
  EXPECT_TRUE(math::isEven(si));
  EXPECT_TRUE(math::isEven(u));
  EXPECT_TRUE(math::isEven(ui));

  i = -2;
  s = -2;
  si = -2;

  EXPECT_TRUE(math::isEven(i));
  EXPECT_TRUE(math::isEven(s));
  EXPECT_TRUE(math::isEven(si));

  i = 0;
  s = 0;
  si = 0;
  u = 0;
  ui = 0;

  EXPECT_TRUE(math::isEven(i));
  EXPECT_TRUE(math::isEven(s));
  EXPECT_TRUE(math::isEven(si));
  EXPECT_TRUE(math::isEven(u));
  EXPECT_TRUE(math::isEven(ui));
}

/////////////////////////////////////////////////
// Odd test
TEST(HelpersTest, Odd)
{
  int i = 1;
  signed s = 1;
  signed int si = 1;
  unsigned u = 1;
  unsigned int ui = 1;

  EXPECT_TRUE(math::isOdd(i));
  EXPECT_TRUE(math::isOdd(s));
  EXPECT_TRUE(math::isOdd(si));
  EXPECT_TRUE(math::isOdd(u));
  EXPECT_TRUE(math::isOdd(ui));

  i = -1;
  s = -1;
  si = -1;

  EXPECT_TRUE(math::isOdd(i));
  EXPECT_TRUE(math::isOdd(s));
  EXPECT_TRUE(math::isOdd(si));

  i = 4;
  s = 4;
  si = 4;
  u = 4;
  ui = 4;

  EXPECT_FALSE(math::isOdd(i));
  EXPECT_FALSE(math::isOdd(s));
  EXPECT_FALSE(math::isOdd(si));
  EXPECT_FALSE(math::isOdd(u));
  EXPECT_FALSE(math::isOdd(ui));

  i = -2;
  s = -2;
  si = -2;

  EXPECT_FALSE(math::isOdd(i));
  EXPECT_FALSE(math::isOdd(s));
  EXPECT_FALSE(math::isOdd(si));

  i = 0;
  s = 0;
  si = 0;
  u = 0;
  ui = 0;

  EXPECT_FALSE(math::isOdd(i));
  EXPECT_FALSE(math::isOdd(s));
  EXPECT_FALSE(math::isOdd(si));
  EXPECT_FALSE(math::isOdd(u));
  EXPECT_FALSE(math::isOdd(ui));
}

/////////////////////////////////////////////////
TEST(HelpersTest, Sort)
{
  {
    int a = 2;
    int b = -1;
    math::sort2(a, b);
    EXPECT_LE(a, b);
  }

  {
    int a = 0;
    int b = 1;
    math::sort2(a, b);
    EXPECT_LE(a, b);
  }

  {
    int a = 2;
    int b = -1;
    int c = 0;
    math::sort3(a, b, c);
    EXPECT_LE(a, b);
    EXPECT_LE(b, c);
  }

  {
    unsigned int a = 2;
    unsigned int b = 1;
    math::sort2(a, b);
    EXPECT_LE(a, b);
  }

  {
    unsigned int a = 2;
    unsigned int b = 1;
    unsigned int c = 0;
    math::sort3(a, b, c);
    EXPECT_LE(a, b);
    EXPECT_LE(b, c);
  }
  {
    unsigned int a = 0;
    unsigned int b = 1;
    unsigned int c = 2;
    math::sort3(a, b, c);
    EXPECT_LE(a, b);
    EXPECT_LE(b, c);
  }


  {
    float a = 2.1f;
    float b = -1.1e-1f;
    math::sort2(a, b);
    EXPECT_LE(a, b);
  }

  {
    float a = 34.5f;
    float b = -1.34f;
    float c = 0.194f;
    math::sort3(a, b, c);
    EXPECT_LE(a, b);
    EXPECT_LE(b, c);
  }

  {
    double a = 2.1;
    double b = -1.1e-1;
    math::sort2(a, b);
    EXPECT_LE(a, b);
  }

  {
    double a = 34.5;
    double b = -1.34;
    double c = 0.194;
    math::sort3(a, b, c);
    EXPECT_LE(a, b);
    EXPECT_LE(b, c);
  }
}

/////////////////////////////////////////////////
TEST(HelpersTest, Volume)
{
  EXPECT_DOUBLE_EQ(IGN_SPHERE_VOLUME(1.0), 4.0*IGN_PI*std::pow(1, 3)/3.0);
  EXPECT_DOUBLE_EQ(IGN_SPHERE_VOLUME(0.1), 4.0*IGN_PI*std::pow(.1, 3)/3.0);
  EXPECT_DOUBLE_EQ(IGN_SPHERE_VOLUME(-1.1), 4.0*IGN_PI*std::pow(-1.1, 3)/3.0);

  EXPECT_DOUBLE_EQ(IGN_CYLINDER_VOLUME(0.5, 2.0), 2 * IGN_PI * std::pow(.5, 2));
  EXPECT_DOUBLE_EQ(IGN_CYLINDER_VOLUME(1, -1), -1 * IGN_PI * std::pow(1, 2));

  EXPECT_DOUBLE_EQ(IGN_BOX_VOLUME(1, 2, 3), 1 * 2 * 3);
  EXPECT_DOUBLE_EQ(IGN_BOX_VOLUME(.1, .2, .3),
                   IGN_BOX_VOLUME_V(math::Vector3d(0.1, 0.2, 0.3)));
<<<<<<< HEAD
=======
}

/////////////////////////////////////////////////
TEST(HelpersTest, Pair)
{
#ifdef _MSC_VER
  math::PairInput maxA = IGN_UINT16_MAX;
  math::PairInput maxB = IGN_UINT16_MAX;
#else
  math::PairInput maxA = IGN_UINT32_MAX;
  math::PairInput maxB = IGN_UINT32_MAX;
#endif

  math::PairInput maxC, maxD;

  // Maximum parameters should generate a maximum key
  math::PairOutput maxKey = math::Pair(maxA, maxB);
#ifdef _MSC_VER
  EXPECT_EQ(maxKey, IGN_UINT32_MAX);
#else
  EXPECT_EQ(maxKey, IGN_UINT64_MAX);
#endif

  std::tie(maxC, maxD) = math::Unpair(maxKey);
  EXPECT_EQ(maxC, maxA);
  EXPECT_EQ(maxD, maxB);

#ifdef _MSC_VER
  math::PairInput minA = IGN_UINT16_MIN;
  math::PairInput minB = IGN_UINT16_MIN;
#else
  math::PairInput minA = IGN_UINT32_MIN;
  math::PairInput minB = IGN_UINT32_MIN;
#endif
  math::PairInput minC, minD;

  // Minimum parameters should generate a minimum key
  math::PairOutput minKey = math::Pair(minA, minB);
#ifdef _MSC_VER
  EXPECT_EQ(minKey, IGN_UINT32_MIN);
#else
  EXPECT_EQ(minKey, IGN_UINT64_MIN);
#endif

  std::tie(minC, minD) = math::Unpair(minKey);
  EXPECT_EQ(minC, minA);
  EXPECT_EQ(minD, minB);

  // Max key != min key
  EXPECT_TRUE(minKey != maxKey);

  // Just a simple test case
  {
    int a = 10;
    int b = 20;
    math::PairInput c, d;

    auto key = math::Pair(static_cast<math::PairInput>(a),
                          static_cast<math::PairInput>(b));
    EXPECT_EQ(key, 410);
    EXPECT_TRUE(key != maxKey);
    EXPECT_TRUE(key != minKey);

    std::tie(c, d) = math::Unpair(key);
    EXPECT_EQ(c, a);
    EXPECT_EQ(d, b);
  }

  {
    math::PairInput c, d;
    std::set<math::PairOutput> set;

    // Iterate over range of pairs, and check for unique keys.
    for (uint16_t a = IGN_UINT16_MIN; a < IGN_UINT16_MAX - 500;
         a += static_cast<uint16_t>(math::Rand::IntUniform(100, 500)))
    {
      for (uint16_t b = IGN_UINT16_MIN; b < IGN_UINT16_MAX - 500;
         b += static_cast<uint16_t>(math::Rand::IntUniform(100, 500)))
      {
        math::PairOutput key = math::Pair(a, b);
        std::tie(c, d) = math::Unpair(key);
        EXPECT_EQ(a, c);
        EXPECT_EQ(b, d);
        EXPECT_TRUE(set.find(key) == set.end());
        EXPECT_TRUE(key != maxKey);
        set.insert(key);
      }
    }

#ifndef _MSC_VER
    // Iterate over large numbers, and check for unique keys.
    for (math::PairInput a = IGN_UINT32_MAX-5000; a < IGN_UINT32_MAX; a++)
    {
      for (math::PairInput b = IGN_UINT32_MAX-5000; b < IGN_UINT32_MAX; b++)
      {
        math::PairOutput key = math::Pair(a, b);
        std::tie(c, d) = math::Unpair(key);
        EXPECT_EQ(a, c);
        EXPECT_EQ(b, d);
        EXPECT_TRUE(set.find(key) == set.end());
        EXPECT_TRUE(key != minKey);
        set.insert(key);
      }
    }
#endif
  }
>>>>>>> 5f5a5310
}<|MERGE_RESOLUTION|>--- conflicted
+++ resolved
@@ -17,6 +17,7 @@
 
 #include <gtest/gtest.h>
 
+#include "ignition/math/Rand.hh"
 #include "ignition/math/Vector3.hh"
 #include "ignition/math/Helpers.hh"
 
@@ -318,8 +319,6 @@
   EXPECT_DOUBLE_EQ(IGN_BOX_VOLUME(1, 2, 3), 1 * 2 * 3);
   EXPECT_DOUBLE_EQ(IGN_BOX_VOLUME(.1, .2, .3),
                    IGN_BOX_VOLUME_V(math::Vector3d(0.1, 0.2, 0.3)));
-<<<<<<< HEAD
-=======
 }
 
 /////////////////////////////////////////////////
@@ -426,5 +425,4 @@
     }
 #endif
   }
->>>>>>> 5f5a5310
 }