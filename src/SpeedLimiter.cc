--- conflicted
+++ resolved
@@ -142,11 +142,7 @@
 {
   const double vUnclamped = _vel;
 
-<<<<<<< HEAD
-  _vel = gz::math::clamp(
-=======
   _vel = clamp(
->>>>>>> 29e3f418
     _vel, this->dataPtr->minVelocity, this->dataPtr->maxVelocity);
 
   return _vel - vUnclamped;
@@ -165,11 +161,7 @@
 
   const double accUnclamped = (_vel - _prevVel) / dtSec;
 
-<<<<<<< HEAD
-  const double accClamped = gz::math::clamp(accUnclamped,
-=======
   const double accClamped = clamp(accUnclamped,
->>>>>>> 29e3f418
       this->dataPtr->minAcceleration, this->dataPtr->maxAcceleration);
 
   _vel = _prevVel + accClamped * dtSec;
@@ -192,11 +184,7 @@
   const double accPrev = (_prevVel - _prevPrevVel) / dtSec;
   const double jerkUnclamped = (accUnclamped - accPrev) / dtSec;
 
-<<<<<<< HEAD
-  const double jerkClamped = gz::math::clamp(jerkUnclamped,
-=======
   const double jerkClamped = clamp(jerkUnclamped,
->>>>>>> 29e3f418
       this->dataPtr->minJerk, this->dataPtr->maxJerk);
 
   const double accClamped = accPrev + jerkClamped * dtSec;
