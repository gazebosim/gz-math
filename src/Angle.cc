--- conflicted
+++ resolved
@@ -21,7 +21,6 @@
 
 namespace {
 
-<<<<<<< HEAD
 // Use constexpr storage for the Color constants, to avoid the C++ static
 // initialization order fiasco.
 constexpr Angle gZero(0);
@@ -35,13 +34,6 @@
 const Angle &Angle::Pi = gPi;
 const Angle &Angle::HalfPi = gHalfPi;
 const Angle &Angle::TwoPi = gTwoPi;
-=======
-//////////////////////////////////////////////////
-Angle::Angle(double _radian)
-{
-  this->value = _radian;
-}
->>>>>>> 3cc9adb0
 
 //////////////////////////////////////////////////
 void Angle::Radian(double _radian)
