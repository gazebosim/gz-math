--- conflicted
+++ resolved
@@ -31,13 +31,8 @@
   math::Angle angle1;
   EXPECT_TRUE(math::equal(0.0, angle1.Radian()));
 
-<<<<<<< HEAD
   angle1.Degree(180.0);
-  EXPECT_TRUE(angle1 == M_PI);
-=======
-  angle1.SetFromDegree(180.0);
   EXPECT_TRUE(angle1 == IGN_PI);
->>>>>>> 3956c2c6
 
   EXPECT_FALSE(angle1 == IGN_PI + 0.1);
   EXPECT_TRUE(angle1 == IGN_PI + 0.0001);
@@ -51,13 +46,8 @@
   math::Angle angle(0.5);
   EXPECT_TRUE(math::equal(0.5, angle.Radian()));
 
-<<<<<<< HEAD
-  angle.Radian(M_PI);
-  EXPECT_TRUE(math::equal(IGN_RTOD(M_PI), angle.Degree()));
-=======
-  angle.SetFromRadian(IGN_PI);
+  angle.Radian(IGN_PI);
   EXPECT_TRUE(math::equal(IGN_RTOD(IGN_PI), angle.Degree()));
->>>>>>> 3956c2c6
 
   angle.Normalize();
   EXPECT_TRUE(math::equal(IGN_RTOD(IGN_PI), angle.Degree()));
