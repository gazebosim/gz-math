--- conflicted
+++ resolved
@@ -79,12 +79,9 @@
   EXPECT_TRUE(angle <= math::Angle(3));
 
   angle = 1.2;
-<<<<<<< HEAD
-=======
   EXPECT_EQ(angle, math::Angle(1.2));
 
   angle = math::Angle(1.2);
->>>>>>> 8f52f128
   EXPECT_TRUE(angle <= 1.21);
   EXPECT_FALSE(angle <= 1.19);
   EXPECT_TRUE(angle <= 1.2);
@@ -94,12 +91,9 @@
   EXPECT_TRUE(math::Angle(1.2000000001) <= math::Angle(1.2));
 
   angle = 1.2;
-<<<<<<< HEAD
-=======
   EXPECT_EQ(angle, math::Angle(1.2));
 
   angle = math::Angle(1.2);
->>>>>>> 8f52f128
   EXPECT_FALSE(angle >= 1.21);
   EXPECT_TRUE(angle >= 1.19);
   EXPECT_TRUE(angle >= 1.2);
