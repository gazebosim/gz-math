--- conflicted
+++ resolved
@@ -79,14 +79,10 @@
   EXPECT_TRUE(angle <= math::Angle(3));
 
   angle = 1.2;
-<<<<<<< HEAD
-  EXPECT_LE(angle, 1.21);
-=======
   EXPECT_EQ(angle, math::Angle(1.2));
 
   angle = math::Angle(1.2);
-  EXPECT_TRUE(angle <= 1.21);
->>>>>>> cb81b0fb
+  EXPECT_LE(angle, 1.21);
   EXPECT_FALSE(angle <= 1.19);
   EXPECT_TRUE(angle <= 1.2);
   EXPECT_FALSE(angle <= -1.19);
@@ -95,14 +91,10 @@
   EXPECT_TRUE(math::Angle(1.2000000001) <= math::Angle(1.2));
 
   angle = 1.2;
-<<<<<<< HEAD
-  EXPECT_LE(angle, 1.21);
-=======
   EXPECT_EQ(angle, math::Angle(1.2));
 
   angle = math::Angle(1.2);
-  EXPECT_FALSE(angle >= 1.21);
->>>>>>> cb81b0fb
+  EXPECT_LE(angle, 1.21);
   EXPECT_TRUE(angle >= 1.19);
   EXPECT_TRUE(angle >= 1.2);
   EXPECT_TRUE(angle >= -1.19);
