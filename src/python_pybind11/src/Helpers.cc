/*
 * Copyright (C) 2021 Open Source Robotics Foundation
 *
 * Licensed under the Apache License, Version 2.0 (the "License");
 * you may not use this file except in compliance with the License.
 * You may obtain a copy of the License at
 *
 *     http://www.apache.org/licenses/LICENSE-2.0
 *
 * Unless required by applicable law or agreed to in writing, software
 * distributed under the License is distributed on an "AS IS" BASIS,
 * WITHOUT WARRANTIES OR CONDITIONS OF ANY KIND, either express or implied.
 * See the License for the specific language governing permissions and
 * limitations under the License.
 *
*/
#include <tuple>
#include <iostream>

#include <pybind11/stl.h>

#include "Helpers.hh"
#include <gz/math/Helpers.hh>
#include <gz/math/Vector3.hh>

namespace gz
{
namespace math
{
namespace python
{
class Helpers
{
};

/// \brief Compute sphere volume
/// \param[in] _radius Sphere radius
/// \return sphere volume
float SphereVolume(const float _radius)
{
  return GZ_SPHERE_VOLUME(_radius);
}

/// \brief Compute cylinder volume
/// \param[in] _r Cylinder base radius
/// \param[in] _l Cylinder length
/// \return cylinder volume
float CylinderVolume(const float _r, const float _l)
{
  return GZ_CYLINDER_VOLUME(_r, _l);
}

/// \brief Compute box volume
/// \param[in] _x X length
/// \param[in] _y Y length
/// \param[in] _z Z length
/// \return box volume
float BoxVolume(const float _x, const float _y, const float _z)
{
  return GZ_BOX_VOLUME(_x, _y, _z);
}

/// \brief Compute box volume from a vector
/// \param[in] _v Vector3d that contains the box's dimensions.
/// \return box volume from a vector
float BoxVolumeV(const gz::math::Vector3d &_v)
{
  return GZ_BOX_VOLUME_V(_v);
}

// TODO(CH3): Deprecated. Remove on tock.
float SphereVolumeDeprecated(const float _radius)
{
  std::cerr << "ign_sphere_volume is deprecated. "
            << "Please use gz_sphere_volume instead"
            << std::endl;
  return SphereVolume(_radius);
}

float CylinderVolumeDeprecated(const float _r, const float _l)
{
  std::cerr << "ign_cylinder_volume is deprecated. "
            << "Please use gz_cylinder_volume instead"
            << std::endl;
  return CylinderVolume(_r, _l);
}

float BoxVolumeDeprecated(const float _x, const float _y, const float _z)
{
  std::cerr << "ign_box_volume is deprecated. "
            << "Please use gz_box_volume instead"
            << std::endl;
  return BoxVolume(_x, _y, _z);
}

float BoxVolumeVDeprecated(const gz::math::Vector3d &_v)
{
  std::cerr << "ign_box_volume_v is deprecated. "
            << "Please use gz_box_volume_v instead"
            << std::endl;
  return BoxVolumeV(_v);
}

/// \brief Sort two numbers, such that _a <= _b
/// \param[out] _a the first number
/// \param[out] _b the second number
/// \return a tuple with the numbers sorted
std::tuple<float, float> Sort2(float _a, float _b)
{
  sort2(_a, _b);
  return std::make_tuple(_a, _b);
}

/// \brief Sort three numbers, such that _a <= _b <= _c
/// \param[out] _a the first number
/// \param[out] _b the second number
/// \param[out] _c the third number
/// \return a tuple with the numbers sorted
std::tuple<float, float, float> Sort3(float _a, float _b, float _c)
{
  sort3(_a, _b, _c);
  return std::make_tuple(_a, _b, _c);
}

void defineMathHelpers(py::module &m)
{
  using Class = Helpers;

  m.def("clamp", &gz::math::clamp<float>, "Simple clamping function")
   .def("clamp", &gz::math::clamp<int>, "Simple clamping function")
   .def("isnan",
        py::overload_cast<float>(&gz::math::isnan),
        "Check if a float is NaN")
   .def("fixnan",
        py::overload_cast<float>(&gz::math::fixnan),
        "Fix a nan value.")
   .def("is_even",
        py::overload_cast<int>(&gz::math::isEven),
        "Check if parameter is even.")
   .def("is_odd",
        py::overload_cast<int>(&gz::math::isOdd),
        "Check if parameter is odd.")
   .def("sgn",
      &gz::math::sgn<float>,
      "Returns 0 for zero values, -1 for negative values and +1 for positive"
      " values.")
   .def("signum",
        &gz::math::signum<float>,
        "Returns 0 for zero values, -1 for negative values and "
        "+1 for positive values.")
   .def("mean", &gz::math::mean<float>, "Get mean of vector of values")
   .def("variance",
        &gz::math::variance<float>,
        "Get variance of vector of values")
   .def("max",
        &gz::math::max<float>,
        "Get the maximum value of vector of values")
   .def("max",
        &gz::math::max<int>,
        "Get the maximum value of vector of values")
   .def("min",
        &gz::math::min<float>,
        "Get the minimum value of vector of values")
   .def("min",
        &gz::math::min<int>,
        "Get the minimum value of vector of values")
   .def("equal",
        &gz::math::equal<float>,
        "check if two values are equal, within a tolerance")
   .def("less_or_near_equal",
        &gz::math::lessOrNearEqual<float>,
        "Inequality test, within a tolerance")
   .def("greater_or_near_equal",
        &gz::math::greaterOrNearEqual<float>,
        "Inequality test, within a tolerance")
   .def("precision",
        &gz::math::precision<float>,
        "Get value at a specified precision")
   .def("sort2",
        &Sort2,
        "Sort two numbers, such that _a <= _b")
   .def("sort3",
        &Sort3,
        "Sort three numbers, such that _a <= _b <= _c")
   .def("is_power_of_two",
        &gz::math::isPowerOfTwo,
        "Is this a power of 2?")
   .def("round_up_power_of_two",
        &gz::math::roundUpPowerOfTwo,
        "Get the smallest power of two that is greater or equal to a given "
        "value")
   .def("round_up_multiple",
        &gz::math::roundUpMultiple,
        "Round a number up to the nearest multiple")
   .def("parse_int",
        &gz::math::parseInt,
        "parse string into an integer")
   .def("parse_float",
        &gz::math::parseFloat,
        "parse string into an float")
<<<<<<< HEAD
   .def("gz_sphere_volume",
=======
   .def("is_time_string",
        &ignition::math::isTimeString,
        "An example time string is \"0 00:00:00.000\", which has the format "
        "DAYS HOURS:MINUTES:SECONDS.MILLISECONDS")
   .def("ign_sphere_volume",
>>>>>>> 577fc029
        &SphereVolume,
        "Compute sphere volume")
   .def("gz_cylinder_volume",
        &CylinderVolume,
        "Compute cylinder volume")
   .def("gz_box_volume",
        &BoxVolume,
        "Compute box volume")
   .def("gz_box_volume_v",
        &BoxVolumeV,
        "Compute box volume from vector")

   // TODO(CH3): Deprecated. Remove on tock.
   .def("ign_sphere_volume",
        &SphereVolumeDeprecated,
        "[Deprecated] Compute sphere volume")
   .def("ign_cylinder_volume",
        &CylinderVolumeDeprecated,
        "[Deprecated] Compute cylinder volume")
   .def("ign_box_volume",
        &BoxVolumeDeprecated,
        "[Deprecated] Compute box volume")
   .def("ign_box_volume_v",
        &BoxVolumeVDeprecated,
        "[Deprecated] Compute box volume from vector");

   py::class_<Class>(m,
                    "Helpers",
                    py::buffer_protocol(),
                    py::dynamic_attr())
  .def_readonly_static("GZZEROSIZET", &GZ_ZERO_SIZE_T, "GZ_PI")
  .def_readonly_static("GZ_ONE_SIZE_T", &GZ_ONE_SIZE_T)
  .def_readonly_static("GZ_TWO_SIZE_T", &GZ_TWO_SIZE_T)
  .def_readonly_static("GZ_THREE_SIZE_T", &GZ_THREE_SIZE_T)
  .def_readonly_static("GZ_FOUR_SIZE_T", &GZ_FOUR_SIZE_T)
  .def_readonly_static("GZ_FIVE_SIZE_T", &GZ_FIVE_SIZE_T)
  .def_readonly_static("GZ_SIX_SIZE_T", &GZ_SIX_SIZE_T)
  .def_readonly_static("GZ_SEVEN_SIZE_T", &GZ_SEVEN_SIZE_T)
  .def_readonly_static("GZ_EIGHT_SIZE_T", &GZ_EIGHT_SIZE_T)
  .def_readonly_static("GZ_NINE_SIZE_T", &GZ_NINE_SIZE_T)

  // TODO(CH3): Deprecated. Remove on tock.
  .def_readonly_static("IGNZEROSIZET", &GZ_ZERO_SIZE_T, "GZ_PI")
  .def_readonly_static("IGN_ONE_SIZE_T", &GZ_ONE_SIZE_T)
  .def_readonly_static("IGN_TWO_SIZE_T", &GZ_TWO_SIZE_T)
  .def_readonly_static("IGN_THREE_SIZE_T", &GZ_THREE_SIZE_T)
  .def_readonly_static("IGN_FOUR_SIZE_T", &GZ_FOUR_SIZE_T)
  .def_readonly_static("IGN_FIVE_SIZE_T", &GZ_FIVE_SIZE_T)
  .def_readonly_static("IGN_SIX_SIZE_T", &GZ_SIX_SIZE_T)
  .def_readonly_static("IGN_SEVEN_SIZE_T", &GZ_SEVEN_SIZE_T)
  .def_readonly_static("IGN_EIGHT_SIZE_T", &GZ_EIGHT_SIZE_T)
  .def_readonly_static("IGN_NINE_SIZE_T", &GZ_NINE_SIZE_T)

  .def_readonly_static("MAX_D", &MAX_D)
  .def_readonly_static("MIN_D", &MIN_D)
  .def_readonly_static("LOW_D", &LOW_D)
  .def_readonly_static("INF_D", &INF_D)
  .def_readonly_static("NAN_D", &NAN_D)
  .def_readonly_static("MAX_F", &MAX_F)
  .def_readonly_static("MIN_F", &MIN_F)
  .def_readonly_static("LOW_F", &LOW_F)
  .def_readonly_static("INF_F", &INF_F)
  .def_readonly_static("NAN_F", &NAN_F)
  .def_readonly_static("MAX_UI16", &MAX_UI16)
  .def_readonly_static("MIN_UI16", &MIN_UI16)
  .def_readonly_static("LOW_UI16", &LOW_UI16)
  .def_readonly_static("INF_UI16", &INF_UI16)
  .def_readonly_static("MAX_I16", &MAX_I16)
  .def_readonly_static("MIN_I16", &MIN_I16)
  .def_readonly_static("LOW_I16", &LOW_I16)
  .def_readonly_static("INF_I16", &INF_I16)
  .def_readonly_static("MAX_UI32", &MAX_UI32)
  .def_readonly_static("MIN_UI32", &MIN_UI32)
  .def_readonly_static("LOW_UI32", &LOW_UI32)
  .def_readonly_static("INF_UI32", &INF_UI32)
  .def_readonly_static("MAX_I32", &MAX_I32)
  .def_readonly_static("MIN_I32", &MIN_I32)
  .def_readonly_static("LOW_I32", &LOW_I32)
  .def_readonly_static("INF_I32", &INF_I32)
  .def_readonly_static("MAX_UI64", &MAX_UI64)
  .def_readonly_static("MIN_UI64", &MIN_UI64)
  .def_readonly_static("LOW_UI64", &LOW_UI64)
  .def_readonly_static("INF_UI64", &INF_UI64)
  .def_readonly_static("MAX_I64", &MAX_I64)
  .def_readonly_static("MIN_I64", &MIN_I64)
  .def_readonly_static("LOW_I64", &LOW_I64)
  .def_readonly_static("INF_I64", &INF_I64)
  .def_readonly_static("NAN_I", &NAN_I);
}
}  // namespace python
}  // namespace math
}  // namespace gz<|MERGE_RESOLUTION|>--- conflicted
+++ resolved
@@ -198,15 +198,11 @@
    .def("parse_float",
         &gz::math::parseFloat,
         "parse string into an float")
-<<<<<<< HEAD
-   .def("gz_sphere_volume",
-=======
    .def("is_time_string",
-        &ignition::math::isTimeString,
+        &gz::math::isTimeString,
         "An example time string is \"0 00:00:00.000\", which has the format "
         "DAYS HOURS:MINUTES:SECONDS.MILLISECONDS")
-   .def("ign_sphere_volume",
->>>>>>> 577fc029
+   .def("gz_sphere_volume",
         &SphereVolume,
         "Compute sphere volume")
    .def("gz_cylinder_volume",
