if(WIN32 AND CMAKE_BUILD_TYPE STREQUAL "Debug")
  # pybind11 logic for setting up a debug build when both a debug and release
  # python interpreter are present in the system seems to be pretty much broken.
  # This works around the issue.
  set(PYTHON_LIBRARIES "${PYTHON_DEBUG_LIBRARIES}")
endif()

set(PYBIND11_PYTHON_VERSION 3)

find_package(pybind11 2.2 QUIET)

if (${pybind11_FOUND})
  message(STATUS "Building pybind11 interfaces")
  # Split from main extension and converted to pybind11
  pybind11_add_module(math SHARED
    src/_ignition_math_pybind11.cc
    src/Angle.cc
    src/AxisAlignedBox.cc
    src/Color.cc
    src/DiffDriveOdometry.cc
    src/GaussMarkovProcess.cc
    src/Helpers.cc
    src/Kmeans.cc
    src/Material.cc
    src/PID.cc
    src/Rand.cc
    src/RollingMean.cc
    src/RotationSpline.cc
    src/SemanticVersion.cc
    src/Spline.cc
    src/StopWatch.cc
    src/Temperature.cc
  )

  target_link_libraries(math PRIVATE
    ${PROJECT_LIBRARY_TARGET_NAME}
  )

  if(USE_SYSTEM_PATHS_FOR_PYTHON_INSTALLATION)
    if(${CMAKE_VERSION} VERSION_LESS "3.12.0")
      execute_process(
        COMMAND "${PYTHON_EXECUTABLE}" -c "if True:
    from distutils import sysconfig as sc
    print(sc.get_python_lib(plat_specific=True))"
        OUTPUT_VARIABLE Python3_SITEARCH
        OUTPUT_STRIP_TRAILING_WHITESPACE)
    else()
      # Get install variable from Python3 module
      # Python3_SITEARCH is available from 3.12 on, workaround if needed:
      find_package(Python3 COMPONENTS Interpreter)
    endif()

    if(USE_DIST_PACKAGES_FOR_PYTHON)
      string(REPLACE "site-packages" "dist-packages" IGN_PYTHON_INSTALL_PATH ${Python3_SITEARCH})
    else()
      # custom cmake command is returning dist-packages
      string(REPLACE "dist-packages" "site-packages" IGN_PYTHON_INSTALL_PATH ${Python3_SITEARCH})
    endif()
  else()
    # If not a system installation, respect local paths
    set(IGN_PYTHON_INSTALL_PATH ${IGN_LIB_INSTALL_DIR}/python)
  endif()

  set(IGN_PYTHON_INSTALL_PATH "${IGN_PYTHON_INSTALL_PATH}/ignition")

  # Set the build location and install location for a CPython extension
  function(configure_build_install_location _library_name)
    # Install into test folder in build space for unit tests to import
    set_target_properties(${_library_name} PROPERTIES
      # Use generator expression to avoid prepending a build type specific directory on Windows
      LIBRARY_OUTPUT_DIRECTORY $<1:${CMAKE_CURRENT_BINARY_DIR}/test>
      RUNTIME_OUTPUT_DIRECTORY $<1:${CMAKE_CURRENT_BINARY_DIR}/test>)

    # Install library for actual use
    install(TARGETS ${_library_name}
      DESTINATION "${IGN_PYTHON_INSTALL_PATH}/"
    )
  endfunction()

  configure_build_install_location(math)

  if (BUILD_TESTING)
    # Add the Python tests
    set(python_tests
      Angle_TEST
      AxisAlignedBox_TEST
      Box_TEST
      Color_TEST
      Cylinder_TEST
      DiffDriveOdometry_TEST
      Filter_TEST
      GaussMarkovProcess_TEST
      Helpers_TEST
      Inertial_TEST
      Kmeans_TEST
      Line2_TEST
      Line3_TEST
      Material_TEST
      Matrix3_TEST
      Matrix4_TEST
      MassMatrix3_TEST
      MovingWindowFilter_TEST
<<<<<<< HEAD
=======
      OrientedBox_TEST
>>>>>>> b148af59
      Plane_TEST
      PID_TEST
      Pose3_TEST
      Quaternion_TEST
      Rand_TEST
      RollingMean_TEST
      RotationSpline_TEST
      SemanticVersion_TEST
      Spline_TEST
      Sphere_TEST
      StopWatch_TEST
      Temperature_TEST
      Triangle_TEST
      Triangle3_TEST
      Vector2_TEST
      Vector3_TEST
      Vector4_TEST
    )

    foreach (test ${python_tests})
      add_test(NAME ${test}.py COMMAND
        "${PYTHON_EXECUTABLE}" "${CMAKE_SOURCE_DIR}/src/python_pybind11/test/${test}.py")

      set(_env_vars)
      list(APPEND _env_vars "PYTHONPATH=${FAKE_INSTALL_PREFIX}/lib/python/")
      list(APPEND _env_vars "LD_LIBRARY_PATH=${FAKE_INSTALL_PREFIX}/lib:$ENV{LD_LIBRARY_PATH}")
      set_tests_properties(${test}.py PROPERTIES
        ENVIRONMENT "${_env_vars}")
    endforeach()

  endif()
endif()<|MERGE_RESOLUTION|>--- conflicted
+++ resolved
@@ -100,10 +100,7 @@
       Matrix4_TEST
       MassMatrix3_TEST
       MovingWindowFilter_TEST
-<<<<<<< HEAD
-=======
       OrientedBox_TEST
->>>>>>> b148af59
       Plane_TEST
       PID_TEST
       Pose3_TEST
