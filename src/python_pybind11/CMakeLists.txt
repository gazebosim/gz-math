if(WIN32 AND CMAKE_BUILD_TYPE STREQUAL "Debug")
  # pybind11 logic for setting up a debug build when both a debug and release
  # python interpreter are present in the system seems to be pretty much broken.
  # This works around the issue.
  set(PYTHON_LIBRARIES "${PYTHON_DEBUG_LIBRARIES}")
endif()

set(PYBIND11_PYTHON_VERSION 3)

find_package(pybind11 2.2 QUIET)

if (${pybind11_FOUND})
  message(STATUS "Building pybind11 interfaces")
  # Split from main extension and converted to pybind11
  pybind11_add_module(math SHARED
    src/_ignition_math_pybind11.cc
    src/Angle.cc
    src/Color.cc
    src/Helpers.cc
    src/Rand.cc
    src/RollingMean.cc
    src/SemanticVersion.cc
    src/Spline.cc
    src/StopWatch.cc
  )

  target_link_libraries(math PRIVATE
    ${PROJECT_LIBRARY_TARGET_NAME}
  )

  if(USE_SYSTEM_PATHS_FOR_PYTHON_INSTALLATION)
    if(${CMAKE_VERSION} VERSION_LESS "3.12.0")
      execute_process(
        COMMAND "${PYTHON_EXECUTABLE}" -c "if True:
    from distutils import sysconfig as sc
    print(sc.get_python_lib(plat_specific=True))"
        OUTPUT_VARIABLE Python3_SITEARCH
        OUTPUT_STRIP_TRAILING_WHITESPACE)
    else()
      # Get install variable from Python3 module
      # Python3_SITEARCH is available from 3.12 on, workaround if needed:
      find_package(Python3 COMPONENTS Interpreter)
    endif()

    if(USE_DIST_PACKAGES_FOR_PYTHON)
      string(REPLACE "site-packages" "dist-packages" IGN_PYTHON_INSTALL_PATH ${Python3_SITEARCH})
    else()
      # custom cmake command is returning dist-packages
      string(REPLACE "dist-packages" "site-packages" IGN_PYTHON_INSTALL_PATH ${Python3_SITEARCH})
    endif()
  else()
    # If not a system installation, respect local paths
    set(IGN_PYTHON_INSTALL_PATH ${IGN_LIB_INSTALL_DIR}/python)
  endif()

  set(IGN_PYTHON_INSTALL_PATH "${IGN_PYTHON_INSTALL_PATH}/ignition")

  # Set the build location and install location for a CPython extension
  function(configure_build_install_location _library_name)
    # Install into test folder in build space for unit tests to import
    set_target_properties(${_library_name} PROPERTIES
      # Use generator expression to avoid prepending a build type specific directory on Windows
      LIBRARY_OUTPUT_DIRECTORY $<1:${CMAKE_CURRENT_BINARY_DIR}/test>
      RUNTIME_OUTPUT_DIRECTORY $<1:${CMAKE_CURRENT_BINARY_DIR}/test>)

    # Install library for actual use
    install(TARGETS ${_library_name}
      DESTINATION "${IGN_PYTHON_INSTALL_PATH}/"
    )
  endfunction()

  configure_build_install_location(math)

  if (BUILD_TESTING)
    # Add the Python tests
    set(python_tests
      Angle_TEST
      Color_TEST
      Filter_TEST
      Helpers_TEST
      Line2_TEST
      Line3_TEST
      Matrix3_TEST
      MovingWindowFilter_TEST
      Quaternion_TEST
      Rand_TEST
      RollingMean_TEST
      SemanticVersion_TEST
      Spline_TEST
      StopWatch_TEST
<<<<<<< HEAD
      Triangle3_TEST
=======
      Triangle_TEST
>>>>>>> 2a4cb8bf
      Vector2_TEST
      Vector3_TEST
      Vector4_TEST
    )

    foreach (test ${python_tests})
      add_test(NAME ${test}.py COMMAND
        "${PYTHON_EXECUTABLE}" "${CMAKE_SOURCE_DIR}/src/python_pybind11/test/${test}.py")

      set(_env_vars)
      list(APPEND _env_vars "PYTHONPATH=${FAKE_INSTALL_PREFIX}/lib/python/")
      list(APPEND _env_vars "LD_LIBRARY_PATH=${FAKE_INSTALL_PREFIX}/lib:$ENV{LD_LIBRARY_PATH}")
      set_tests_properties(${test}.py PROPERTIES
        ENVIRONMENT "${_env_vars}")
    endforeach()

  endif()
endif()<|MERGE_RESOLUTION|>--- conflicted
+++ resolved
@@ -88,11 +88,8 @@
       SemanticVersion_TEST
       Spline_TEST
       StopWatch_TEST
-<<<<<<< HEAD
+      Triangle_TEST
       Triangle3_TEST
-=======
-      Triangle_TEST
->>>>>>> 2a4cb8bf
       Vector2_TEST
       Vector3_TEST
       Vector4_TEST
