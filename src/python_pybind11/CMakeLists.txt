--- conflicted
+++ resolved
@@ -73,18 +73,15 @@
     # Add the Python tests
     set(python_tests
       Angle_TEST
-<<<<<<< HEAD
-      MovingWindowFilter_TEST
-=======
       Color_TEST
       Helpers_TEST
       Line2_TEST
       Line3_TEST
+      MovingWindowFilter_TEST
       Quaternion_TEST
       Rand_TEST
       RollingMean_TEST
       StopWatch_TEST
->>>>>>> 8b5f3dcd
       Vector2_TEST
       Vector3_TEST
       Vector4_TEST
