if(WIN32 AND CMAKE_BUILD_TYPE STREQUAL "Debug")
  # pybind11 logic for setting up a debug build when both a debug and release
  # python interpreter are present in the system seems to be pretty much broken.
  # This works around the issue.
  set(PYTHON_LIBRARIES "${PYTHON_DEBUG_LIBRARIES}")
endif()

set(PYBIND11_PYTHON_VERSION 3)

find_package(pybind11 2.2 QUIET)

if (${pybind11_FOUND})
  message(STATUS "Building pybind11 interfaces")
  # Split from main extension and converted to pybind11
  pybind11_add_module(math SHARED
    src/_ignition_math_pybind11.cc
    src/Angle.cc
    src/AxisAlignedBox.cc
    src/Color.cc
    src/DiffDriveOdometry.cc
    src/Frustum.cc
    src/GaussMarkovProcess.cc
    src/Helpers.cc
    src/Kmeans.cc
    src/Material.cc
    src/PID.cc
    src/Rand.cc
    src/RollingMean.cc
    src/RotationSpline.cc
    src/SemanticVersion.cc
<<<<<<< HEAD
    src/SphericalCoordinates.cc
=======
    src/SignalStats.cc
>>>>>>> 4a9374f4
    src/Spline.cc
    src/StopWatch.cc
    src/Temperature.cc
    src/Vector3Stats.cc
  )

  target_link_libraries(math PRIVATE
    ${PROJECT_LIBRARY_TARGET_NAME}
  )

  if(USE_SYSTEM_PATHS_FOR_PYTHON_INSTALLATION)
    if(${CMAKE_VERSION} VERSION_LESS "3.12.0")
      execute_process(
        COMMAND "${PYTHON_EXECUTABLE}" -c "if True:
    from distutils import sysconfig as sc
    print(sc.get_python_lib(plat_specific=True))"
        OUTPUT_VARIABLE Python3_SITEARCH
        OUTPUT_STRIP_TRAILING_WHITESPACE)
    else()
      # Get install variable from Python3 module
      # Python3_SITEARCH is available from 3.12 on, workaround if needed:
      find_package(Python3 COMPONENTS Interpreter)
    endif()

    if(USE_DIST_PACKAGES_FOR_PYTHON)
      string(REPLACE "site-packages" "dist-packages" IGN_PYTHON_INSTALL_PATH ${Python3_SITEARCH})
    else()
      # custom cmake command is returning dist-packages
      string(REPLACE "dist-packages" "site-packages" IGN_PYTHON_INSTALL_PATH ${Python3_SITEARCH})
    endif()
  else()
    # If not a system installation, respect local paths
    set(IGN_PYTHON_INSTALL_PATH ${IGN_LIB_INSTALL_DIR}/python)
  endif()

  set(IGN_PYTHON_INSTALL_PATH "${IGN_PYTHON_INSTALL_PATH}/ignition")

  # Set the build location and install location for a CPython extension
  function(configure_build_install_location _library_name)
    # Install into test folder in build space for unit tests to import
    set_target_properties(${_library_name} PROPERTIES
      # Use generator expression to avoid prepending a build type specific directory on Windows
      LIBRARY_OUTPUT_DIRECTORY $<1:${CMAKE_CURRENT_BINARY_DIR}/test>
      RUNTIME_OUTPUT_DIRECTORY $<1:${CMAKE_CURRENT_BINARY_DIR}/test>)

    # Install library for actual use
    install(TARGETS ${_library_name}
      DESTINATION "${IGN_PYTHON_INSTALL_PATH}/"
    )
  endfunction()

  configure_build_install_location(math)

  if (BUILD_TESTING)
    # Add the Python tests
    set(python_tests
      Angle_TEST
      AxisAlignedBox_TEST
      Box_TEST
      Color_TEST
      Cylinder_TEST
      DiffDriveOdometry_TEST
      Filter_TEST
      Frustum_TEST
      GaussMarkovProcess_TEST
      Helpers_TEST
      Inertial_TEST
      Kmeans_TEST
      Line2_TEST
      Line3_TEST
      MassMatrix3_TEST
      Material_TEST
      Matrix3_TEST
      Matrix4_TEST
      MovingWindowFilter_TEST
      OrientedBox_TEST
      PID_TEST
      Plane_TEST
      Pose3_TEST
      Quaternion_TEST
      Rand_TEST
      RollingMean_TEST
      RotationSpline_TEST
      SemanticVersion_TEST
      SignalStats_TEST
      Sphere_TEST
      SphericalCoordinates_TEST
      Spline_TEST
      StopWatch_TEST
      Temperature_TEST
      Triangle3_TEST
      Triangle_TEST
      Vector2_TEST
      Vector3_TEST
      Vector3Stats_TEST
      Vector4_TEST
    )

    foreach (test ${python_tests})
      add_test(NAME ${test}.py COMMAND
        "${PYTHON_EXECUTABLE}" "${CMAKE_SOURCE_DIR}/src/python_pybind11/test/${test}.py")

      set(_env_vars)
      list(APPEND _env_vars "PYTHONPATH=${FAKE_INSTALL_PREFIX}/lib/python/")
      list(APPEND _env_vars "LD_LIBRARY_PATH=${FAKE_INSTALL_PREFIX}/lib:$ENV{LD_LIBRARY_PATH}")
      set_tests_properties(${test}.py PROPERTIES
        ENVIRONMENT "${_env_vars}")
    endforeach()

  endif()
endif()<|MERGE_RESOLUTION|>--- conflicted
+++ resolved
@@ -28,11 +28,8 @@
     src/RollingMean.cc
     src/RotationSpline.cc
     src/SemanticVersion.cc
-<<<<<<< HEAD
+    src/SignalStats.cc
     src/SphericalCoordinates.cc
-=======
-    src/SignalStats.cc
->>>>>>> 4a9374f4
     src/Spline.cc
     src/StopWatch.cc
     src/Temperature.cc
