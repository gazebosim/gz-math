--- conflicted
+++ resolved
@@ -15,14 +15,11 @@
   pybind11_add_module(math SHARED
     src/_ignition_math_pybind11.cc
     src/Angle.cc
-<<<<<<< HEAD
-    src/StopWatch.cc
-=======
     src/Color.cc
     src/Helpers.cc
     src/Rand.cc
     src/RollingMean.cc
->>>>>>> be461ca9
+    src/StopWatch.cc
   )
 
   target_link_libraries(math PRIVATE
@@ -76,15 +73,12 @@
     # Add the Python tests
     set(python_tests
       Angle_TEST
-<<<<<<< HEAD
-      StopWatch_TEST
-=======
       Color_TEST
       Helpers_TEST
       Line2_TEST
       Rand_TEST
       RollingMean_TEST
->>>>>>> be461ca9
+      StopWatch_TEST
       Vector2_TEST
       Vector3_TEST
       Vector4_TEST
