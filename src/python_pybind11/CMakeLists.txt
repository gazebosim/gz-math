if(WIN32 AND CMAKE_BUILD_TYPE STREQUAL "Debug")
  # pybind11 logic for setting up a debug build when both a debug and release
  # python interpreter are present in the system seems to be pretty much broken.
  # This works around the issue.
  set(PYTHON_LIBRARIES "${PYTHON_DEBUG_LIBRARIES}")
endif()

set(PYBIND11_PYTHON_VERSION 3)

find_package(pybind11 2.2 QUIET)

if (${pybind11_FOUND})
  message(STATUS "Building pybind11 interfaces")
  # Split from main extension and converted to pybind11
  pybind11_add_module(math SHARED
    src/_ignition_math_pybind11.cc
    src/Angle.cc
    src/Color.cc
    src/Helpers.cc
<<<<<<< HEAD
    src/Material.cc
=======
    src/Kmeans.cc
>>>>>>> bb43b305
    src/Rand.cc
    src/RollingMean.cc
    src/SemanticVersion.cc
    src/Spline.cc
    src/StopWatch.cc
  )

  target_link_libraries(math PRIVATE
    ${PROJECT_LIBRARY_TARGET_NAME}
  )

  if(USE_SYSTEM_PATHS_FOR_PYTHON_INSTALLATION)
    if(${CMAKE_VERSION} VERSION_LESS "3.12.0")
      execute_process(
        COMMAND "${PYTHON_EXECUTABLE}" -c "if True:
    from distutils import sysconfig as sc
    print(sc.get_python_lib(plat_specific=True))"
        OUTPUT_VARIABLE Python3_SITEARCH
        OUTPUT_STRIP_TRAILING_WHITESPACE)
    else()
      # Get install variable from Python3 module
      # Python3_SITEARCH is available from 3.12 on, workaround if needed:
      find_package(Python3 COMPONENTS Interpreter)
    endif()

    if(USE_DIST_PACKAGES_FOR_PYTHON)
      string(REPLACE "site-packages" "dist-packages" IGN_PYTHON_INSTALL_PATH ${Python3_SITEARCH})
    else()
      # custom cmake command is returning dist-packages
      string(REPLACE "dist-packages" "site-packages" IGN_PYTHON_INSTALL_PATH ${Python3_SITEARCH})
    endif()
  else()
    # If not a system installation, respect local paths
    set(IGN_PYTHON_INSTALL_PATH ${IGN_LIB_INSTALL_DIR}/python)
  endif()

  set(IGN_PYTHON_INSTALL_PATH "${IGN_PYTHON_INSTALL_PATH}/ignition")

  # Set the build location and install location for a CPython extension
  function(configure_build_install_location _library_name)
    # Install into test folder in build space for unit tests to import
    set_target_properties(${_library_name} PROPERTIES
      # Use generator expression to avoid prepending a build type specific directory on Windows
      LIBRARY_OUTPUT_DIRECTORY $<1:${CMAKE_CURRENT_BINARY_DIR}/test>
      RUNTIME_OUTPUT_DIRECTORY $<1:${CMAKE_CURRENT_BINARY_DIR}/test>)

    # Install library for actual use
    install(TARGETS ${_library_name}
      DESTINATION "${IGN_PYTHON_INSTALL_PATH}/"
    )
  endfunction()

  configure_build_install_location(math)

  if (BUILD_TESTING)
    # Add the Python tests
    set(python_tests
      Angle_TEST
      Color_TEST
      Filter_TEST
      Helpers_TEST
      Kmeans_TEST
      Line2_TEST
      Line3_TEST
      Material_TEST
      Matrix3_TEST
      MovingWindowFilter_TEST
      Pose3_TEST
      Quaternion_TEST
      Rand_TEST
      RollingMean_TEST
      SemanticVersion_TEST
      Spline_TEST
      StopWatch_TEST
      Triangle_TEST
      Triangle3_TEST
      Vector2_TEST
      Vector3_TEST
      Vector4_TEST
    )

    foreach (test ${python_tests})
      add_test(NAME ${test}.py COMMAND
        "${PYTHON_EXECUTABLE}" "${CMAKE_SOURCE_DIR}/src/python_pybind11/test/${test}.py")

      set(_env_vars)
      list(APPEND _env_vars "PYTHONPATH=${FAKE_INSTALL_PREFIX}/lib/python/")
      list(APPEND _env_vars "LD_LIBRARY_PATH=${FAKE_INSTALL_PREFIX}/lib:$ENV{LD_LIBRARY_PATH}")
      set_tests_properties(${test}.py PROPERTIES
        ENVIRONMENT "${_env_vars}")
    endforeach()

  endif()
endif()<|MERGE_RESOLUTION|>--- conflicted
+++ resolved
@@ -17,11 +17,8 @@
     src/Angle.cc
     src/Color.cc
     src/Helpers.cc
-<<<<<<< HEAD
+    src/Kmeans.cc
     src/Material.cc
-=======
-    src/Kmeans.cc
->>>>>>> bb43b305
     src/Rand.cc
     src/RollingMean.cc
     src/SemanticVersion.cc
