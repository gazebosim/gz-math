--- conflicted
+++ resolved
@@ -77,11 +77,8 @@
     set(python_tests
       Angle_TEST
       Color_TEST
-<<<<<<< HEAD
       DiffDriveOdometry_TEST
-=======
       Filter_TEST
->>>>>>> 2a4cb8bf
       Helpers_TEST
       Line2_TEST
       Line3_TEST
