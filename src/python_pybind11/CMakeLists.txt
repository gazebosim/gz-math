if(WIN32 AND CMAKE_BUILD_TYPE STREQUAL "Debug")
  # pybind11 logic for setting up a debug build when both a debug and release
  # python interpreter are present in the system seems to be pretty much broken.
  # This works around the issue.
  set(PYTHON_LIBRARIES "${PYTHON_DEBUG_LIBRARIES}")
endif()

set(PYBIND11_PYTHON_VERSION 3)

find_package(pybind11 2.2 QUIET)

if (${pybind11_FOUND})
  message(STATUS "Building pybind11 interfaces")
  # Split from main extension and converted to pybind11
  pybind11_add_module(math SHARED
    src/_ignition_math_pybind11.cc
    src/Angle.cc
    src/Color.cc
    src/Helpers.cc
    src/Rand.cc
    src/RollingMean.cc
    src/SemanticVersion.cc
    src/Spline.cc
    src/StopWatch.cc
    src/Temperature.cc
  )

  target_link_libraries(math PRIVATE
    ${PROJECT_LIBRARY_TARGET_NAME}
  )

  if(USE_SYSTEM_PATHS_FOR_PYTHON_INSTALLATION)
    if(${CMAKE_VERSION} VERSION_LESS "3.12.0")
      execute_process(
        COMMAND "${PYTHON_EXECUTABLE}" -c "if True:
    from distutils import sysconfig as sc
    print(sc.get_python_lib(plat_specific=True))"
        OUTPUT_VARIABLE Python3_SITEARCH
        OUTPUT_STRIP_TRAILING_WHITESPACE)
    else()
      # Get install variable from Python3 module
      # Python3_SITEARCH is available from 3.12 on, workaround if needed:
      find_package(Python3 COMPONENTS Interpreter)
    endif()

    if(USE_DIST_PACKAGES_FOR_PYTHON)
      string(REPLACE "site-packages" "dist-packages" IGN_PYTHON_INSTALL_PATH ${Python3_SITEARCH})
    else()
      # custom cmake command is returning dist-packages
      string(REPLACE "dist-packages" "site-packages" IGN_PYTHON_INSTALL_PATH ${Python3_SITEARCH})
    endif()
  else()
    # If not a system installation, respect local paths
    set(IGN_PYTHON_INSTALL_PATH ${IGN_LIB_INSTALL_DIR}/python)
  endif()

  set(IGN_PYTHON_INSTALL_PATH "${IGN_PYTHON_INSTALL_PATH}/ignition")

  # Set the build location and install location for a CPython extension
  function(configure_build_install_location _library_name)
    # Install into test folder in build space for unit tests to import
    set_target_properties(${_library_name} PROPERTIES
      # Use generator expression to avoid prepending a build type specific directory on Windows
      LIBRARY_OUTPUT_DIRECTORY $<1:${CMAKE_CURRENT_BINARY_DIR}/test>
      RUNTIME_OUTPUT_DIRECTORY $<1:${CMAKE_CURRENT_BINARY_DIR}/test>)

    # Install library for actual use
    install(TARGETS ${_library_name}
      DESTINATION "${IGN_PYTHON_INSTALL_PATH}/"
    )
  endfunction()

  configure_build_install_location(math)

  if (BUILD_TESTING)
    # Add the Python tests
    set(python_tests
      Angle_TEST
      Color_TEST
      Filter_TEST
      Helpers_TEST
      Line2_TEST
      Line3_TEST
      Matrix3_TEST
      MovingWindowFilter_TEST
      Quaternion_TEST
      Rand_TEST
      RollingMean_TEST
      SemanticVersion_TEST
      Spline_TEST
      StopWatch_TEST
<<<<<<< HEAD
      Temperature_TEST
=======
      Triangle_TEST
>>>>>>> 2a4cb8bf
      Vector2_TEST
      Vector3_TEST
      Vector4_TEST
    )

    foreach (test ${python_tests})
      add_test(NAME ${test}.py COMMAND
        "${PYTHON_EXECUTABLE}" "${CMAKE_SOURCE_DIR}/src/python_pybind11/test/${test}.py")

      set(_env_vars)
      list(APPEND _env_vars "PYTHONPATH=${FAKE_INSTALL_PREFIX}/lib/python/")
      list(APPEND _env_vars "LD_LIBRARY_PATH=${FAKE_INSTALL_PREFIX}/lib:$ENV{LD_LIBRARY_PATH}")
      set_tests_properties(${test}.py PROPERTIES
        ENVIRONMENT "${_env_vars}")
    endforeach()

  endif()
endif()<|MERGE_RESOLUTION|>--- conflicted
+++ resolved
@@ -89,11 +89,8 @@
       SemanticVersion_TEST
       Spline_TEST
       StopWatch_TEST
-<<<<<<< HEAD
       Temperature_TEST
-=======
       Triangle_TEST
->>>>>>> 2a4cb8bf
       Vector2_TEST
       Vector3_TEST
       Vector4_TEST
