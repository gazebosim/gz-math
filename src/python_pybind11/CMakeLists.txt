if(WIN32 AND CMAKE_BUILD_TYPE STREQUAL "Debug")
  # pybind11 logic for setting up a debug build when both a debug and release
  # python interpreter are present in the system seems to be pretty much broken.
  # This works around the issue.
  set(PYTHON_LIBRARIES "${PYTHON_DEBUG_LIBRARIES}")
endif()

set(PYBIND11_PYTHON_VERSION 3)

find_package(pybind11 2.2 QUIET)

if (${pybind11_FOUND})
  message(STATUS "Building pybind11 interfaces")
  # Split from main extension and converted to pybind11
  pybind11_add_module(math SHARED
    src/_ignition_math_pybind11.cc
    src/Angle.cc
    src/Color.cc
    src/Helpers.cc
<<<<<<< HEAD
    src/PID.cc
=======
    src/Kmeans.cc
    src/Material.cc
>>>>>>> 90854018
    src/Rand.cc
    src/RollingMean.cc
    src/RotationSpline.cc
    src/SemanticVersion.cc
    src/Spline.cc
    src/StopWatch.cc
  )

  target_link_libraries(math PRIVATE
    ${PROJECT_LIBRARY_TARGET_NAME}
  )

  if(USE_SYSTEM_PATHS_FOR_PYTHON_INSTALLATION)
    if(${CMAKE_VERSION} VERSION_LESS "3.12.0")
      execute_process(
        COMMAND "${PYTHON_EXECUTABLE}" -c "if True:
    from distutils import sysconfig as sc
    print(sc.get_python_lib(plat_specific=True))"
        OUTPUT_VARIABLE Python3_SITEARCH
        OUTPUT_STRIP_TRAILING_WHITESPACE)
    else()
      # Get install variable from Python3 module
      # Python3_SITEARCH is available from 3.12 on, workaround if needed:
      find_package(Python3 COMPONENTS Interpreter)
    endif()

    if(USE_DIST_PACKAGES_FOR_PYTHON)
      string(REPLACE "site-packages" "dist-packages" IGN_PYTHON_INSTALL_PATH ${Python3_SITEARCH})
    else()
      # custom cmake command is returning dist-packages
      string(REPLACE "dist-packages" "site-packages" IGN_PYTHON_INSTALL_PATH ${Python3_SITEARCH})
    endif()
  else()
    # If not a system installation, respect local paths
    set(IGN_PYTHON_INSTALL_PATH ${IGN_LIB_INSTALL_DIR}/python)
  endif()

  set(IGN_PYTHON_INSTALL_PATH "${IGN_PYTHON_INSTALL_PATH}/ignition")

  # Set the build location and install location for a CPython extension
  function(configure_build_install_location _library_name)
    # Install into test folder in build space for unit tests to import
    set_target_properties(${_library_name} PROPERTIES
      # Use generator expression to avoid prepending a build type specific directory on Windows
      LIBRARY_OUTPUT_DIRECTORY $<1:${CMAKE_CURRENT_BINARY_DIR}/test>
      RUNTIME_OUTPUT_DIRECTORY $<1:${CMAKE_CURRENT_BINARY_DIR}/test>)

    # Install library for actual use
    install(TARGETS ${_library_name}
      DESTINATION "${IGN_PYTHON_INSTALL_PATH}/"
    )
  endfunction()

  configure_build_install_location(math)

  if (BUILD_TESTING)
    # Add the Python tests
    set(python_tests
      Angle_TEST
      Color_TEST
      Filter_TEST
      Helpers_TEST
      Kmeans_TEST
      Line2_TEST
      Line3_TEST
      Material_TEST
      Matrix3_TEST
      MovingWindowFilter_TEST
<<<<<<< HEAD
      PID_TEST
=======
      Pose3_TEST
>>>>>>> 90854018
      Quaternion_TEST
      Rand_TEST
      RollingMean_TEST
      RotationSpline_TEST
      SemanticVersion_TEST
      Spline_TEST
      StopWatch_TEST
      Triangle_TEST
      Triangle3_TEST
      Vector2_TEST
      Vector3_TEST
      Vector4_TEST
    )

    foreach (test ${python_tests})
      add_test(NAME ${test}.py COMMAND
        "${PYTHON_EXECUTABLE}" "${CMAKE_SOURCE_DIR}/src/python_pybind11/test/${test}.py")

      set(_env_vars)
      list(APPEND _env_vars "PYTHONPATH=${FAKE_INSTALL_PREFIX}/lib/python/")
      list(APPEND _env_vars "LD_LIBRARY_PATH=${FAKE_INSTALL_PREFIX}/lib:$ENV{LD_LIBRARY_PATH}")
      set_tests_properties(${test}.py PROPERTIES
        ENVIRONMENT "${_env_vars}")
    endforeach()

  endif()
endif()<|MERGE_RESOLUTION|>--- conflicted
+++ resolved
@@ -17,12 +17,9 @@
     src/Angle.cc
     src/Color.cc
     src/Helpers.cc
-<<<<<<< HEAD
-    src/PID.cc
-=======
     src/Kmeans.cc
     src/Material.cc
->>>>>>> 90854018
+    src/PID.cc
     src/Rand.cc
     src/RollingMean.cc
     src/RotationSpline.cc
@@ -91,11 +88,8 @@
       Material_TEST
       Matrix3_TEST
       MovingWindowFilter_TEST
-<<<<<<< HEAD
       PID_TEST
-=======
       Pose3_TEST
->>>>>>> 90854018
       Quaternion_TEST
       Rand_TEST
       RollingMean_TEST
