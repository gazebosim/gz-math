if(WIN32 AND CMAKE_BUILD_TYPE STREQUAL "Debug")
  # pybind11 logic for setting up a debug build when both a debug and release
  # python interpreter are present in the system seems to be pretty much broken.
  # This works around the issue.
  set(PYTHON_LIBRARIES "${PYTHON_DEBUG_LIBRARIES}")
endif()

set(PYBIND11_PYTHON_VERSION 3)

find_package(pybind11 2.2 QUIET)

if (${pybind11_FOUND})
  message(STATUS "Building pybind11 interfaces")
  # Split from main extension and converted to pybind11
  pybind11_add_module(math SHARED
    src/_ignition_math_pybind11.cc
    src/Angle.cc
    src/Color.cc
    src/Helpers.cc
    src/Rand.cc
    src/RollingMean.cc
    src/StopWatch.cc
  )

  target_link_libraries(math PRIVATE
    ${PROJECT_LIBRARY_TARGET_NAME}
  )

  if(USE_SYSTEM_PATHS_FOR_PYTHON_INSTALLATION)
    if(${CMAKE_VERSION} VERSION_LESS "3.12.0")
      execute_process(
        COMMAND "${PYTHON_EXECUTABLE}" -c "if True:
    from distutils import sysconfig as sc
    print(sc.get_python_lib(plat_specific=True))"
        OUTPUT_VARIABLE Python3_SITEARCH
        OUTPUT_STRIP_TRAILING_WHITESPACE)
    else()
      # Get install variable from Python3 module
      # Python3_SITEARCH is available from 3.12 on, workaround if needed:
      find_package(Python3 COMPONENTS Interpreter)
    endif()

    if(USE_DIST_PACKAGES_FOR_PYTHON)
      string(REPLACE "site-packages" "dist-packages" IGN_PYTHON_INSTALL_PATH ${Python3_SITEARCH})
    else()
      # custom cmake command is returning dist-packages
      string(REPLACE "dist-packages" "site-packages" IGN_PYTHON_INSTALL_PATH ${Python3_SITEARCH})
    endif()
  else()
    # If not a system installation, respect local paths
    set(IGN_PYTHON_INSTALL_PATH ${IGN_LIB_INSTALL_DIR}/python)
  endif()

  set(IGN_PYTHON_INSTALL_PATH "${IGN_PYTHON_INSTALL_PATH}/ignition")

  # Set the build location and install location for a CPython extension
  function(configure_build_install_location _library_name)
    # Install into test folder in build space for unit tests to import
    set_target_properties(${_library_name} PROPERTIES
      # Use generator expression to avoid prepending a build type specific directory on Windows
      LIBRARY_OUTPUT_DIRECTORY $<1:${CMAKE_CURRENT_BINARY_DIR}/test>
      RUNTIME_OUTPUT_DIRECTORY $<1:${CMAKE_CURRENT_BINARY_DIR}/test>)

    # Install library for actual use
    install(TARGETS ${_library_name}
      DESTINATION "${IGN_PYTHON_INSTALL_PATH}/"
    )
  endfunction()

  configure_build_install_location(math)

  if (BUILD_TESTING)
    # Add the Python tests
    set(python_tests
      Angle_TEST
<<<<<<< HEAD
      Line3_TEST
=======
      Color_TEST
      Helpers_TEST
      Line2_TEST
      Quaternion_TEST
      Rand_TEST
      RollingMean_TEST
      StopWatch_TEST
>>>>>>> 9ab392a3
      Vector2_TEST
      Vector3_TEST
      Vector4_TEST
    )

    foreach (test ${python_tests})
      add_test(NAME ${test}.py COMMAND
        "${PYTHON_EXECUTABLE}" "${CMAKE_SOURCE_DIR}/src/python_pybind11/test/${test}.py")

      set(_env_vars)
      list(APPEND _env_vars "PYTHONPATH=${FAKE_INSTALL_PREFIX}/lib/python/")
      list(APPEND _env_vars "LD_LIBRARY_PATH=${FAKE_INSTALL_PREFIX}/lib:$ENV{LD_LIBRARY_PATH}")
      set_tests_properties(${test}.py PROPERTIES
        ENVIRONMENT "${_env_vars}")
    endforeach()

  endif()
endif()<|MERGE_RESOLUTION|>--- conflicted
+++ resolved
@@ -73,17 +73,14 @@
     # Add the Python tests
     set(python_tests
       Angle_TEST
-<<<<<<< HEAD
-      Line3_TEST
-=======
       Color_TEST
       Helpers_TEST
       Line2_TEST
+      Line3_TEST
       Quaternion_TEST
       Rand_TEST
       RollingMean_TEST
       StopWatch_TEST
->>>>>>> 9ab392a3
       Vector2_TEST
       Vector3_TEST
       Vector4_TEST
