if(WIN32 AND CMAKE_BUILD_TYPE STREQUAL "Debug")
  # pybind11 logic for setting up a debug build when both a debug and release
  # python interpreter are present in the system seems to be pretty much broken.
  # This works around the issue.
  set(PYTHON_LIBRARIES "${PYTHON_DEBUG_LIBRARIES}")
endif()

set(PYBIND11_PYTHON_VERSION 3)

find_package(pybind11 2.2 QUIET)

if (${pybind11_FOUND})
  message(STATUS "Building pybind11 interfaces")
  # Split from main extension and converted to pybind11
  pybind11_add_module(math SHARED
    src/_ignition_math_pybind11.cc
    src/Angle.cc
<<<<<<< HEAD
    src/PID.cc
=======
    src/Color.cc
    src/Helpers.cc
    src/Rand.cc
    src/RollingMean.cc
    src/SemanticVersion.cc
    src/Spline.cc
    src/StopWatch.cc
>>>>>>> 2a4cb8bf
  )

  target_link_libraries(math PRIVATE
    ${PROJECT_LIBRARY_TARGET_NAME}
  )

  if(USE_SYSTEM_PATHS_FOR_PYTHON_INSTALLATION)
    if(${CMAKE_VERSION} VERSION_LESS "3.12.0")
      execute_process(
        COMMAND "${PYTHON_EXECUTABLE}" -c "if True:
    from distutils import sysconfig as sc
    print(sc.get_python_lib(plat_specific=True))"
        OUTPUT_VARIABLE Python3_SITEARCH
        OUTPUT_STRIP_TRAILING_WHITESPACE)
    else()
      # Get install variable from Python3 module
      # Python3_SITEARCH is available from 3.12 on, workaround if needed:
      find_package(Python3 COMPONENTS Interpreter)
    endif()

    if(USE_DIST_PACKAGES_FOR_PYTHON)
      string(REPLACE "site-packages" "dist-packages" IGN_PYTHON_INSTALL_PATH ${Python3_SITEARCH})
    else()
      # custom cmake command is returning dist-packages
      string(REPLACE "dist-packages" "site-packages" IGN_PYTHON_INSTALL_PATH ${Python3_SITEARCH})
    endif()
  else()
    # If not a system installation, respect local paths
    set(IGN_PYTHON_INSTALL_PATH ${IGN_LIB_INSTALL_DIR}/python)
  endif()

  set(IGN_PYTHON_INSTALL_PATH "${IGN_PYTHON_INSTALL_PATH}/ignition")

  # Set the build location and install location for a CPython extension
  function(configure_build_install_location _library_name)
    # Install into test folder in build space for unit tests to import
    set_target_properties(${_library_name} PROPERTIES
      # Use generator expression to avoid prepending a build type specific directory on Windows
      LIBRARY_OUTPUT_DIRECTORY $<1:${CMAKE_CURRENT_BINARY_DIR}/test>
      RUNTIME_OUTPUT_DIRECTORY $<1:${CMAKE_CURRENT_BINARY_DIR}/test>)

    # Install library for actual use
    install(TARGETS ${_library_name}
      DESTINATION "${IGN_PYTHON_INSTALL_PATH}/"
    )
  endfunction()

  configure_build_install_location(math)

  if (BUILD_TESTING)
    # Add the Python tests
    set(python_tests
      Angle_TEST
<<<<<<< HEAD
      PID_TEST
=======
      Color_TEST
      Filter_TEST
      Helpers_TEST
      Line2_TEST
      Line3_TEST
      Matrix3_TEST
      MovingWindowFilter_TEST
      Quaternion_TEST
      Rand_TEST
      RollingMean_TEST
      SemanticVersion_TEST
      Spline_TEST
      StopWatch_TEST
      Triangle_TEST
>>>>>>> 2a4cb8bf
      Vector2_TEST
      Vector3_TEST
      Vector4_TEST
    )

    foreach (test ${python_tests})
      add_test(NAME ${test}.py COMMAND
        "${PYTHON_EXECUTABLE}" "${CMAKE_SOURCE_DIR}/src/python_pybind11/test/${test}.py")

      set(_env_vars)
      list(APPEND _env_vars "PYTHONPATH=${FAKE_INSTALL_PREFIX}/lib/python/")
      list(APPEND _env_vars "LD_LIBRARY_PATH=${FAKE_INSTALL_PREFIX}/lib:$ENV{LD_LIBRARY_PATH}")
      set_tests_properties(${test}.py PROPERTIES
        ENVIRONMENT "${_env_vars}")
    endforeach()

  endif()
endif()<|MERGE_RESOLUTION|>--- conflicted
+++ resolved
@@ -15,17 +15,14 @@
   pybind11_add_module(math SHARED
     src/_ignition_math_pybind11.cc
     src/Angle.cc
-<<<<<<< HEAD
-    src/PID.cc
-=======
     src/Color.cc
     src/Helpers.cc
+    src/PID.cc
     src/Rand.cc
     src/RollingMean.cc
     src/SemanticVersion.cc
     src/Spline.cc
     src/StopWatch.cc
->>>>>>> 2a4cb8bf
   )
 
   target_link_libraries(math PRIVATE
@@ -79,9 +76,6 @@
     # Add the Python tests
     set(python_tests
       Angle_TEST
-<<<<<<< HEAD
-      PID_TEST
-=======
       Color_TEST
       Filter_TEST
       Helpers_TEST
@@ -89,6 +83,7 @@
       Line3_TEST
       Matrix3_TEST
       MovingWindowFilter_TEST
+      PID_TEST
       Quaternion_TEST
       Rand_TEST
       RollingMean_TEST
@@ -96,7 +91,6 @@
       Spline_TEST
       StopWatch_TEST
       Triangle_TEST
->>>>>>> 2a4cb8bf
       Vector2_TEST
       Vector3_TEST
       Vector4_TEST
