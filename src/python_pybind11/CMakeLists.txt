--- conflicted
+++ resolved
@@ -15,15 +15,12 @@
   pybind11_add_module(math SHARED
     src/_ignition_math_pybind11.cc
     src/Angle.cc
-<<<<<<< HEAD
+    src/Color.cc
     src/DiffDriveOdometry.cc
-=======
-    src/Color.cc
     src/Helpers.cc
     src/Rand.cc
     src/RollingMean.cc
     src/StopWatch.cc
->>>>>>> 1cac6547
   )
 
   target_link_libraries(math PRIVATE
@@ -77,10 +74,8 @@
     # Add the Python tests
     set(python_tests
       Angle_TEST
-<<<<<<< HEAD
+      Color_TEST
       DiffDriveOdometry_TEST
-=======
-      Color_TEST
       Helpers_TEST
       Line2_TEST
       Line3_TEST
@@ -89,7 +84,6 @@
       Rand_TEST
       RollingMean_TEST
       StopWatch_TEST
->>>>>>> 1cac6547
       Vector2_TEST
       Vector3_TEST
       Vector4_TEST
