if(WIN32 AND CMAKE_BUILD_TYPE STREQUAL "Debug")
  # pybind11 logic for setting up a debug build when both a debug and release
  # python interpreter are present in the system seems to be pretty much broken.
  # This works around the issue.
  set(PYTHON_LIBRARIES "${PYTHON_DEBUG_LIBRARIES}")
endif()

set(PYBIND11_PYTHON_VERSION 3)

find_package(pybind11 2.2 QUIET)

if (${pybind11_FOUND})
  message(STATUS "Building pybind11 interfaces")
  # Split from main extension and converted to pybind11
  pybind11_add_module(math SHARED
    src/_ignition_math_pybind11.cc
    src/Angle.cc
    src/Color.cc
    src/Helpers.cc
    src/Rand.cc
    src/RollingMean.cc
    src/SemanticVersion.cc
    src/Spline.cc
    src/StopWatch.cc
  )

  target_link_libraries(math PRIVATE
    ${PROJECT_LIBRARY_TARGET_NAME}
  )

  if(USE_SYSTEM_PATHS_FOR_PYTHON_INSTALLATION)
    if(${CMAKE_VERSION} VERSION_LESS "3.12.0")
      execute_process(
        COMMAND "${PYTHON_EXECUTABLE}" -c "if True:
    from distutils import sysconfig as sc
    print(sc.get_python_lib(plat_specific=True))"
        OUTPUT_VARIABLE Python3_SITEARCH
        OUTPUT_STRIP_TRAILING_WHITESPACE)
    else()
      # Get install variable from Python3 module
      # Python3_SITEARCH is available from 3.12 on, workaround if needed:
      find_package(Python3 COMPONENTS Interpreter)
    endif()

    if(USE_DIST_PACKAGES_FOR_PYTHON)
      string(REPLACE "site-packages" "dist-packages" IGN_PYTHON_INSTALL_PATH ${Python3_SITEARCH})
    else()
      # custom cmake command is returning dist-packages
      string(REPLACE "dist-packages" "site-packages" IGN_PYTHON_INSTALL_PATH ${Python3_SITEARCH})
    endif()
  else()
    # If not a system installation, respect local paths
    set(IGN_PYTHON_INSTALL_PATH ${IGN_LIB_INSTALL_DIR}/python)
  endif()

  set(IGN_PYTHON_INSTALL_PATH "${IGN_PYTHON_INSTALL_PATH}/ignition")

  # Set the build location and install location for a CPython extension
  function(configure_build_install_location _library_name)
    # Install into test folder in build space for unit tests to import
    set_target_properties(${_library_name} PROPERTIES
      # Use generator expression to avoid prepending a build type specific directory on Windows
      LIBRARY_OUTPUT_DIRECTORY $<1:${CMAKE_CURRENT_BINARY_DIR}/test>
      RUNTIME_OUTPUT_DIRECTORY $<1:${CMAKE_CURRENT_BINARY_DIR}/test>)

    # Install library for actual use
    install(TARGETS ${_library_name}
      DESTINATION "${IGN_PYTHON_INSTALL_PATH}/"
    )
  endfunction()

  configure_build_install_location(math)

  if (BUILD_TESTING)
    # Add the Python tests
    set(python_tests
      Angle_TEST
      Color_TEST
      Filter_TEST
      Helpers_TEST
      Line2_TEST
      Line3_TEST
<<<<<<< HEAD
      Matrix4_TEST
=======
      Matrix3_TEST
>>>>>>> 2a4cb8bf
      MovingWindowFilter_TEST
      Quaternion_TEST
      Rand_TEST
      RollingMean_TEST
      SemanticVersion_TEST
      Spline_TEST
      StopWatch_TEST
      Triangle_TEST
      Vector2_TEST
      Vector3_TEST
      Vector4_TEST
    )

    foreach (test ${python_tests})
      add_test(NAME ${test}.py COMMAND
        "${PYTHON_EXECUTABLE}" "${CMAKE_SOURCE_DIR}/src/python_pybind11/test/${test}.py")

      set(_env_vars)
      list(APPEND _env_vars "PYTHONPATH=${FAKE_INSTALL_PREFIX}/lib/python/")
      list(APPEND _env_vars "LD_LIBRARY_PATH=${FAKE_INSTALL_PREFIX}/lib:$ENV{LD_LIBRARY_PATH}")
      set_tests_properties(${test}.py PROPERTIES
        ENVIRONMENT "${_env_vars}")
    endforeach()

  endif()
endif()<|MERGE_RESOLUTION|>--- conflicted
+++ resolved
@@ -80,11 +80,8 @@
       Helpers_TEST
       Line2_TEST
       Line3_TEST
-<<<<<<< HEAD
+      Matrix3_TEST
       Matrix4_TEST
-=======
-      Matrix3_TEST
->>>>>>> 2a4cb8bf
       MovingWindowFilter_TEST
       Quaternion_TEST
       Rand_TEST
