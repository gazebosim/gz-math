--- conflicted
+++ resolved
@@ -17,11 +17,8 @@
     src/Angle.cc
     src/AxisAlignedBox.cc
     src/Color.cc
-<<<<<<< HEAD
     src/DiffDriveOdometry.cc
-=======
     src/GaussMarkovProcess.cc
->>>>>>> f564c74c
     src/Helpers.cc
     src/Kmeans.cc
     src/Material.cc
