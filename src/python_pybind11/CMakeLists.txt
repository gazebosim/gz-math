--- conflicted
+++ resolved
@@ -29,10 +29,7 @@
     src/RotationSpline.cc
     src/SemanticVersion.cc
     src/SignalStats.cc
-<<<<<<< HEAD
-=======
     src/SphericalCoordinates.cc
->>>>>>> 2926fb9f
     src/Spline.cc
     src/StopWatch.cc
     src/Temperature.cc
