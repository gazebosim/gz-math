--- conflicted
+++ resolved
@@ -1,13 +1,3 @@
-if(${CMAKE_VERSION} VERSION_LESS "3.12.0")
-  # TODO: remove once the minimum CMake version is increased
-  if(WIN32 AND CMAKE_BUILD_TYPE STREQUAL "Debug")
-    # pybind11 logic for setting up a debug build when both a debug and release
-    # python interpreter are present in the system seems to be pretty much broken.
-    # This works around the issue.
-    set(PYTHON_LIBRARIES "${PYTHON_DEBUG_LIBRARIES}")
-  endif()
-endif()
-
 message(STATUS "Building pybind11 interfaces")
 set(BINDINGS_MODULE_NAME "math${PROJECT_VERSION_MAJOR}")
 # Split from main extension and converted to pybind11
@@ -77,21 +67,9 @@
 endif()
 
 if(USE_SYSTEM_PATHS_FOR_PYTHON_INSTALLATION)
-<<<<<<< HEAD
   if(NOT Python3_SITEARCH)
     # Get install variable from Python3 module
     find_package(Python3 COMPONENTS Interpreter)
-=======
-  # Get install variable from Python3 module
-  if(${CMAKE_VERSION} VERSION_LESS "3.12.0")
-    # Python3_SITEARCH is available via FindPython3 from 3.12 on, workaround if needed
-    execute_process(
-      COMMAND "${Python3_EXECUTABLE}" -c "if True:
-  from distutils import sysconfig as sc
-  print(sc.get_python_lib(plat_specific=True))"
-      OUTPUT_VARIABLE Python3_SITEARCH
-      OUTPUT_STRIP_TRAILING_WHITESPACE)
->>>>>>> 7a595ca8
   endif()
 
   if(USE_DIST_PACKAGES_FOR_PYTHON)
