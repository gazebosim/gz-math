/*
 * Copyright (C) 2016 Open Source Robotics Foundation
 *
 * Licensed under the Apache License, Version 2.0 (the "License");
 * you may not use this file except in compliance with the License.
 * You may obtain a copy of the License at
 *
 *     http://www.apache.org/licenses/LICENSE-2.0
 *
 * Unless required by applicable law or agreed to in writing, software
 * distributed under the License is distributed on an "AS IS" BASIS,
 * WITHOUT WARRANTIES OR CONDITIONS OF ANY KIND, either express or implied.
 * See the License for the specific language governing permissions and
 * limitations under the License.
 *
*/

#include <chrono>
#include <cmath>
#include "gz/math/Helpers.hh"
#include "gz/math/PID.hh"

using namespace gz;
using namespace math;

/////////////////////////////////////////////////
class PID::Implementation
{
  /// \brief Error at a previous step.
  public: double pErrLast = 0.0;

  /// \brief Current error.
  public: double pErr = 0.0;

  /// \brief Integral of gain times error.
  public: double iErr = 0.0;

  /// \brief Derivative error.
  public: double dErr = 0.0;

  /// \brief Gain for proportional control.
  public: double pGain;

  /// \brief Gain for integral control.
  public: double iGain = 0.0;

  /// \brief Gain for derivative control.
  public: double dGain = 0.0;

  /// \brief Maximum clamping value for integral term.
  public: double iMax = -1.0;

  /// \brief Minim clamping value for integral term.
  public: double iMin = 0.0;

  /// \brief Command value.
  public: double cmd = 0.0;

  /// \brief Max command clamping value.
  public: double cmdMax = -1.0;

  /// \brief Min command clamping value.
  public: double cmdMin = 0.0;

  /// \brief Command offset.
  public: double cmdOffset = 0.0;
};

/////////////////////////////////////////////////
PID::PID(const double _p, const double _i, const double _d,
         const double _imax, const double _imin, const double _cmdMax,
         const double _cmdMin, const double _cmdOffset)
: dataPtr(gz::utils::MakeImpl<Implementation>())
{
  this->Init(_p, _i, _d, _imax, _imin, _cmdMax, _cmdMin, _cmdOffset);
}

/////////////////////////////////////////////////
void PID::Init(const double _p, const double _i, const double _d,
               const double _imax, const double _imin, const double _cmdMax,
               const double _cmdMin, const double _cmdOffset)
{
  this->dataPtr->pGain = _p;
  this->dataPtr->iGain = _i;
  this->dataPtr->dGain = _d;
  this->dataPtr->iMax = _imax;
  this->dataPtr->iMin = _imin;
  this->dataPtr->cmdMax = _cmdMax;
  this->dataPtr->cmdMin = _cmdMin;
  this->dataPtr->cmdOffset = _cmdOffset;

  this->Reset();
}

/////////////////////////////////////////////////
void PID::SetPGain(const double _p)
{
  this->dataPtr->pGain = _p;
}

/////////////////////////////////////////////////
void PID::SetIGain(const double _i)
{
  this->dataPtr->iGain = _i;
}

/////////////////////////////////////////////////
void PID::SetDGain(const double _d)
{
  this->dataPtr->dGain = _d;
}

/////////////////////////////////////////////////
void PID::SetIMax(const double _i)
{
  this->dataPtr->iMax = _i;
}

/////////////////////////////////////////////////
void PID::SetIMin(const double _i)
{
  this->dataPtr->iMin = _i;
}

/////////////////////////////////////////////////
void PID::SetCmdMax(const double _c)
{
  this->dataPtr->cmdMax = _c;
}

/////////////////////////////////////////////////
void PID::SetCmdMin(const double _c)
{
  this->dataPtr->cmdMin = _c;
}

/////////////////////////////////////////////////
void PID::SetCmdOffset(const double _c)
{
  this->dataPtr->cmdOffset = _c;
}

/////////////////////////////////////////////////
void PID::Reset()
{
  this->dataPtr->pErrLast = 0.0;
  this->dataPtr->pErr = 0.0;
  this->dataPtr->iErr = 0.0;
  this->dataPtr->dErr = 0.0;
  this->dataPtr->cmd = 0.0;
}

/////////////////////////////////////////////////
double PID::Update(const double _error,
                   const std::chrono::duration<double> &_dt)
{
  if (_dt == std::chrono::duration<double>(0) ||
<<<<<<< HEAD
      gz::math::isnan(_error) || std::isinf(_error))
=======
      isnan(_error) || std::isinf(_error))
>>>>>>> 29e3f418
  {
    return 0.0;
  }

  double pTerm, dTerm;
  this->dataPtr->pErr = _error;

  // Calculate proportional contribution to command
  pTerm = this->dataPtr->pGain * this->dataPtr->pErr;

  // Calculate the integral error
  this->dataPtr->iErr = this->dataPtr->iErr +
    this->dataPtr->iGain * _dt.count() * this->dataPtr->pErr;

  // Check the integral limits
  // If enabled, this will limit iErr so that the limit is meaningful
  // in the output
  if (this->dataPtr->iMax >= this->dataPtr->iMin)
    this->dataPtr->iErr = clamp(this->dataPtr->iErr,
                                this->dataPtr->iMin,
                                this->dataPtr->iMax);

  // Calculate the derivative error
  if (_dt != std::chrono::duration<double>(0))
  {
    this->dataPtr->dErr =
      (this->dataPtr->pErr - this->dataPtr->pErrLast) / _dt.count();
    this->dataPtr->pErrLast = this->dataPtr->pErr;
  }

  // Calculate derivative contribution to command
  dTerm = this->dataPtr->dGain * this->dataPtr->dErr;
  this->dataPtr->cmd =
    this->dataPtr->cmdOffset - pTerm - this->dataPtr->iErr - dTerm;

  // Check the command limits
  if (this->dataPtr->cmdMax >= this->dataPtr->cmdMin)
    this->dataPtr->cmd =
      clamp(this->dataPtr->cmd, this->dataPtr->cmdMin, this->dataPtr->cmdMax);

  return this->dataPtr->cmd;
}

/////////////////////////////////////////////////
void PID::SetCmd(const double _cmd)
{
  this->dataPtr->cmd = _cmd;
}

/////////////////////////////////////////////////
double PID::Cmd() const
{
  return this->dataPtr->cmd;
}

/////////////////////////////////////////////////
void PID::Errors(double &_pe, double &_ie, double &_de) const
{
  _pe = this->dataPtr->pErr;
  _ie = this->dataPtr->iErr;
  _de = this->dataPtr->dErr;
}

/////////////////////////////////////////////////
double PID::PGain() const
{
  return this->dataPtr->pGain;
}

/////////////////////////////////////////////////
double PID::IGain() const
{
  return this->dataPtr->iGain;
}

/////////////////////////////////////////////////
double PID::DGain() const
{
  return this->dataPtr->dGain;
}

/////////////////////////////////////////////////
double PID::IMax() const
{
  return this->dataPtr->iMax;
}

/////////////////////////////////////////////////
double PID::IMin() const
{
  return this->dataPtr->iMin;
}

/////////////////////////////////////////////////
double PID::CmdMax() const
{
  return this->dataPtr->cmdMax;
}

/////////////////////////////////////////////////
double PID::CmdMin() const
{
  return this->dataPtr->cmdMin;
}

/////////////////////////////////////////////////
double PID::CmdOffset() const
{
  return this->dataPtr->cmdOffset;
}<|MERGE_RESOLUTION|>--- conflicted
+++ resolved
@@ -155,11 +155,7 @@
                    const std::chrono::duration<double> &_dt)
 {
   if (_dt == std::chrono::duration<double>(0) ||
-<<<<<<< HEAD
-      gz::math::isnan(_error) || std::isinf(_error))
-=======
       isnan(_error) || std::isinf(_error))
->>>>>>> 29e3f418
   {
     return 0.0;
   }
