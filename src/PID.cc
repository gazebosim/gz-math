--- conflicted
+++ resolved
@@ -161,7 +161,8 @@
   }
 
   // Pass in the derivative error
-  return this->Update(_error, (_error - this->pErrLast) / _dt.count(), _dt);
+  return this->Update(_error,
+      (_error - this->dataPtr->pErrLast) / _dt.count(), _dt);
 }
 
 /////////////////////////////////////////////////
@@ -194,19 +195,9 @@
                                 this->dataPtr->iMin,
                                 this->dataPtr->iMax);
 
-<<<<<<< HEAD
-  // Calculate the derivative error
-  if (_dt != std::chrono::duration<double>(0))
-  {
-    this->dataPtr->dErr =
-      (this->dataPtr->pErr - this->dataPtr->pErrLast) / _dt.count();
-    this->dataPtr->pErrLast = this->dataPtr->pErr;
-  }
-=======
   // Use the provided error rate
-  this->dErr = _errorRate;
-  this->pErrLast = this->pErr;
->>>>>>> 27cdb934
+  this->dataPtr->dErr = _errorRate;
+  this->dataPtr->pErrLast = this->dataPtr->pErr;
 
   // Calculate derivative contribution to command
   dTerm = this->dataPtr->dGain * this->dataPtr->dErr;
