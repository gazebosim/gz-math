--- conflicted
+++ resolved
@@ -548,17 +548,10 @@
 TEST(Matrix4dTest, Transpose)
 {
   // Transpose of zero matrix is itself
-<<<<<<< HEAD
-  EXPECT_EQ(math::Matrix4d::Zero, math::Matrix4d::Zero.Transpose());
-
-  // Transpose of identity matrix is itself
-  EXPECT_EQ(math::Matrix4d::Identity, math::Matrix4d::Identity.Transpose());
-=======
   EXPECT_EQ(math::Matrix4d::Zero, math::Matrix4d::Zero.Transposed());
 
   // Transpose of identity matrix is itself
   EXPECT_EQ(math::Matrix4d::Identity, math::Matrix4d::Identity.Transposed());
->>>>>>> 47388d65
 
   // Matrix and expected transpose
   math::Matrix4d m(-2, 4,  0, -3.5,
@@ -569,15 +562,10 @@
                      4,   9,    1, 3,
                      0,  55,   26, -5,
                   -3.5, 1.2, 11.5, -0.1);
-<<<<<<< HEAD
-  EXPECT_EQ(m.Transpose(), mT);
-  EXPECT_DOUBLE_EQ(m.Determinant(), m.Transpose().Determinant());
-=======
   EXPECT_NE(m, mT);
   EXPECT_EQ(m.Transposed(), mT);
   EXPECT_DOUBLE_EQ(m.Determinant(), m.Transposed().Determinant());
 
   mT.Transpose();
   EXPECT_EQ(m, mT);
->>>>>>> 47388d65
-}
+}
