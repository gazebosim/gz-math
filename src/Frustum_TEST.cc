/*
 * Copyright (C) 2015 Open Source Robotics Foundation
 *
 * Licensed under the Apache License, Version 2.0 (the "License");
 * you may not use this file except in compliance with the License.
 * You may obtain a copy of the License at
 *
 *     http://www.apache.org/licenses/LICENSE-2.0
 *
 * Unless required by applicable law or agreed to in writing, software
 * distributed under the License is distributed on an "AS IS" BASIS,
 * WITHOUT WARRANTIES OR CONDITIONS OF ANY KIND, either express or implied.
 * See the License for the specific language governing permissions and
 * limitations under the License.
 *
*/

#include <gtest/gtest.h>

#include "gz/math/Helpers.hh"
#include "gz/math/Frustum.hh"

using namespace gz;
using namespace math;

/////////////////////////////////////////////////
TEST(FrustumTest, Constructor)
{
  Frustum frustum;

  EXPECT_DOUBLE_EQ(frustum.Near(), 0.0);
  EXPECT_DOUBLE_EQ(frustum.Far(), 1.0);
  EXPECT_EQ(frustum.FOV(), GZ_DTOR(45));
  EXPECT_DOUBLE_EQ(frustum.AspectRatio(), 1.0);
  EXPECT_EQ(frustum.Pose(), Pose3d::Zero);
}

/////////////////////////////////////////////////
TEST(FrustumTest, CopyConstructor)
{
  // Frustum pointing down the +x axis
  Frustum frustum(
      // Near distance
      1,
      // Far distance
      10,
      // Field of view
      Angle(GZ_DTOR(45)),
      // Aspect ratio
      320.0/240.0,
      // Pose
      Pose3d(0, 0, 0, 0, 0, 0));

  Frustum frustum2(frustum);

  EXPECT_EQ(frustum.FOV(), frustum2.FOV());
  EXPECT_DOUBLE_EQ(frustum.Near(), frustum2.Near());
  EXPECT_DOUBLE_EQ(frustum.Far(), frustum2.Far());
  EXPECT_DOUBLE_EQ(frustum.AspectRatio(), frustum2.AspectRatio());
  EXPECT_DOUBLE_EQ(frustum.AspectRatio(), frustum2.AspectRatio());

  EXPECT_EQ(frustum.Plane(Frustum::FRUSTUM_PLANE_NEAR).Normal(),
            frustum2.Plane(Frustum::FRUSTUM_PLANE_NEAR).Normal());

  EXPECT_EQ(frustum.Plane(Frustum::FRUSTUM_PLANE_FAR).Normal(),
            frustum2.Plane(Frustum::FRUSTUM_PLANE_FAR).Normal());

  EXPECT_EQ(frustum.Plane(Frustum::FRUSTUM_PLANE_LEFT).Normal(),
            frustum2.Plane(Frustum::FRUSTUM_PLANE_LEFT).Normal());

  EXPECT_EQ(frustum.Plane(Frustum::FRUSTUM_PLANE_RIGHT).Normal(),
            frustum2.Plane(Frustum::FRUSTUM_PLANE_RIGHT).Normal());

  EXPECT_EQ(frustum.Plane(Frustum::FRUSTUM_PLANE_TOP).Normal(),
            frustum2.Plane(Frustum::FRUSTUM_PLANE_TOP).Normal());

  EXPECT_EQ(frustum.Plane(Frustum::FRUSTUM_PLANE_BOTTOM).Normal(),
            frustum2.Plane(Frustum::FRUSTUM_PLANE_BOTTOM).Normal());
}

/////////////////////////////////////////////////
TEST(FrustumTest, AssignmentOperator)
{
  // Frustum pointing to the +X+Y diagonal
  Frustum frustum(
      // Near distance
      1,
      // Far distance
      10,
      // Field of view
      Angle(GZ_DTOR(45)),
      // Aspect ratio
      320.0/240.0,
      // Pose
      Pose3d(0, 0, 0, 0, 0, GZ_DTOR(45)));

  Frustum frustum2;
  frustum2 = frustum;

  EXPECT_EQ(frustum.FOV(), frustum2.FOV());
  EXPECT_DOUBLE_EQ(frustum.Near(), frustum2.Near());
  EXPECT_DOUBLE_EQ(frustum.Far(), frustum2.Far());
  EXPECT_DOUBLE_EQ(frustum.AspectRatio(), frustum2.AspectRatio());
  EXPECT_DOUBLE_EQ(frustum.AspectRatio(), frustum2.AspectRatio());

  EXPECT_EQ(frustum.Plane(Frustum::FRUSTUM_PLANE_NEAR).Normal(),
            frustum2.Plane(Frustum::FRUSTUM_PLANE_NEAR).Normal());

  EXPECT_EQ(frustum.Plane(Frustum::FRUSTUM_PLANE_FAR).Normal(),
            frustum2.Plane(Frustum::FRUSTUM_PLANE_FAR).Normal());

  EXPECT_EQ(frustum.Plane(Frustum::FRUSTUM_PLANE_LEFT).Normal(),
            frustum2.Plane(Frustum::FRUSTUM_PLANE_LEFT).Normal());

  EXPECT_EQ(frustum.Plane(Frustum::FRUSTUM_PLANE_RIGHT).Normal(),
            frustum2.Plane(Frustum::FRUSTUM_PLANE_RIGHT).Normal());

  EXPECT_EQ(frustum.Plane(Frustum::FRUSTUM_PLANE_TOP).Normal(),
            frustum2.Plane(Frustum::FRUSTUM_PLANE_TOP).Normal());

  EXPECT_EQ(frustum.Plane(Frustum::FRUSTUM_PLANE_BOTTOM).Normal(),
            frustum2.Plane(Frustum::FRUSTUM_PLANE_BOTTOM).Normal());
}

/////////////////////////////////////////////////
TEST(FrustumTest, PyramidXAxisPos)
{
  // Frustum pointing down the +x axis
  Frustum frustum(
      // Near distance
      1,
      // Far distance
      10,
      // Field of view
      Angle(GZ_DTOR(45)),
      // Aspect ratio
      320.0/240.0,
      // Pose
      Pose3d(0, 0, 0, 0, 0, 0));

  EXPECT_FALSE(frustum.Contains(Vector3d(0, 0, 0)));
  EXPECT_TRUE(frustum.Contains(Vector3d(1, 0, 0)));

  EXPECT_TRUE(frustum.Contains(Vector3d(2, 0, 0)));
  EXPECT_TRUE(frustum.Contains(Vector3d(10, 0, 0)));
  EXPECT_FALSE(frustum.Contains(Vector3d(10.1, 0, 0)));

  EXPECT_TRUE(frustum.Contains(
        AxisAlignedBox(Vector3d(1, 0, 0), Vector3d(5, 5, 5))));
  EXPECT_FALSE(frustum.Contains(
        AxisAlignedBox(Vector3d(-1, 0, 0), Vector3d(.1, .2, .3))));
}

/////////////////////////////////////////////////
TEST(FrustumTest, PyramidXAxisNeg)
{
  // Frustum pointing down the -x axis
  Frustum frustum(
      // Near distance
      1,
      // Far distance
      10,
      // Field of view
      Angle(GZ_DTOR(45)),
      // Aspect ratio
      320.0/240.0,
      // Pose
      Pose3d(0, 0, 0, 0, 0, GZ_PI));

  EXPECT_FALSE(frustum.Contains(Vector3d(0, 0, 0)));
  EXPECT_FALSE(frustum.Contains(Vector3d(-0.5, 0, 0)));
  EXPECT_FALSE(frustum.Contains(Vector3d(-10.1, 0, 0)));

  EXPECT_TRUE(frustum.Contains(Vector3d(-1, 0, 0)));
  EXPECT_TRUE(frustum.Contains(Vector3d(-2, 0, 0)));
  EXPECT_TRUE(frustum.Contains(Vector3d(-10, 0, 0)));

  EXPECT_FALSE(frustum.Contains(
        AxisAlignedBox(Vector3d(1, 0, 0), Vector3d(5, 5, 5))));
  EXPECT_TRUE(frustum.Contains(
        AxisAlignedBox(Vector3d(-1, 0, 0), Vector3d(.1, .2, .3))));
}

/////////////////////////////////////////////////
TEST(FrustumTest, PyramidYAxis)
{
  // Frustum pointing down the +y axis
  Frustum frustum(
      // Near distance
      .1,
      // Far distance
      5,
      // Field of view
      Angle(GZ_DTOR(45)),
      // Aspect ratio
      1.0,
      // Pose
      Pose3d(0, 0, 0, 0, 0, GZ_PI*0.5));

  EXPECT_FALSE(frustum.Contains(Vector3d(0, 0, 0)));
  EXPECT_FALSE(frustum.Contains(Vector3d(1, 0, 0)));
  EXPECT_FALSE(frustum.Contains(Vector3d(.05, 0, 0)));

  EXPECT_TRUE(frustum.Contains(Vector3d(0, .1, 0)));
  EXPECT_TRUE(frustum.Contains(Vector3d(0, 1, 0)));
  EXPECT_TRUE(frustum.Contains(Vector3d(0, 5, 0)));

  EXPECT_TRUE(frustum.Contains(
        AxisAlignedBox(Vector3d(0, 1, 0), Vector3d(5, 5, 5))));
  EXPECT_FALSE(frustum.Contains(
        AxisAlignedBox(Vector3d(0, -1, 0), Vector3d(.1, 0, .3))));
}

/////////////////////////////////////////////////
TEST(FrustumTest, PyramidZAxis)
{
  // Frustum pointing down the -z axis
  Frustum frustum(
      // Near distance
      1,
      // Far distance
      10,
      // Field of view
      Angle(GZ_DTOR(45)),
      // Aspect ratio
      1.0,
      // Pose
      Pose3d(0, 0, 0, 0, GZ_PI*0.5, 0));

  EXPECT_FALSE(frustum.Contains(Vector3d(0, 0, 0)));
  EXPECT_FALSE(frustum.Contains(Vector3d(0, 0, -0.9)));
  EXPECT_FALSE(frustum.Contains(Vector3d(0, 0, -10.5)));
  EXPECT_FALSE(frustum.Contains(Vector3d(0, 0, 0.9)));
  EXPECT_FALSE(frustum.Contains(Vector3d(0, 0, 10.5)));

  EXPECT_TRUE(frustum.Contains(Vector3d(0, 0, -1.1)));
  EXPECT_TRUE(frustum.Contains(Vector3d(0.5, 0.5, -5.5)));
  EXPECT_TRUE(frustum.Contains(Vector3d(0, 0, -10)));

  EXPECT_FALSE(frustum.Contains(
        AxisAlignedBox(Vector3d(0, 0, 0), Vector3d(5, 5, 5))));
  EXPECT_TRUE(frustum.Contains(
        AxisAlignedBox(Vector3d(0, 0, -1), Vector3d(.1, 0, .3))));
}

/////////////////////////////////////////////////
TEST(FrustumTest, NearFar)
{
  Frustum frustum(
      // Near distance
      1,
      // Far distance
      10,
      // Field of view
      Angle(GZ_DTOR(45)),
      // Aspect ratio
      1.0,
      // Pose
      Pose3d(0, 0, 0, 0, GZ_PI*0.5, 0));

  EXPECT_DOUBLE_EQ(frustum.Near(), 1.0);
  EXPECT_DOUBLE_EQ(frustum.Far(), 10.0);

  frustum.SetNear(-1.0);
  frustum.SetFar(-10.0);

  EXPECT_DOUBLE_EQ(frustum.Near(), -1.0);
  EXPECT_DOUBLE_EQ(frustum.Far(), -10.0);
}

/////////////////////////////////////////////////
TEST(FrustumTest, FOV)
{
  Frustum frustum(
      // Near distance
      1,
      // Far distance
      10,
      // Field of view
      Angle(GZ_DTOR(45)),
      // Aspect ratio
      1.0,
      // Pose
      Pose3d(0, 0, 0, 0, GZ_PI*0.5, 0));

<<<<<<< HEAD
  EXPECT_EQ(frustum.FOV(), math::Angle(GZ_DTOR(45)));
=======
  EXPECT_EQ(frustum.FOV(), Angle(IGN_DTOR(45)));
>>>>>>> 29e3f418

  frustum.SetFOV(1.5707);

  EXPECT_EQ(frustum.FOV(), Angle(1.5707));
}

/////////////////////////////////////////////////
TEST(FrustumTest, AspectRatio)
{
  Frustum frustum(
      // Near distance
      1,
      // Far distance
      10,
      // Field of view
      Angle(GZ_DTOR(45)),
      // Aspect ratio
      1.0,
      // Pose
      Pose3d(0, 0, 0, 0, GZ_PI*0.5, 0));

  EXPECT_DOUBLE_EQ(frustum.AspectRatio(), 1);

  frustum.SetAspectRatio(1.3434);

  EXPECT_DOUBLE_EQ(frustum.AspectRatio(), 1.3434);
}

/////////////////////////////////////////////////
TEST(FrustumTest, Pose)
{
  Frustum frustum(
      // Near distance
      1,
      // Far distance
      10,
      // Field of view
      Angle(GZ_DTOR(45)),
      // Aspect ratio
      1.0,
      // Pose
      Pose3d(0, 0, 0, 0, GZ_PI*0.5, 0));

  EXPECT_EQ(frustum.Pose(), Pose3d(0, 0, 0, 0, GZ_PI*0.5, 0));

  frustum.SetPose(Pose3d(1, 2, 3, GZ_PI, 0, 0));

  EXPECT_EQ(frustum.Pose(), Pose3d(1, 2, 3, GZ_PI, 0, 0));
}

/////////////////////////////////////////////////
TEST(FrustumTest, PoseContains)
{
  Frustum frustum(
      // Near distance
      1,
      // Far distance
      10,
      // Field of view
      Angle(GZ_DTOR(60)),
      // Aspect ratio
      1920.0/1080.0,
      // Pose
      Pose3d(0, -5, 0, 0, 0, GZ_PI*0.5));

  // Test the near clip boundary
  EXPECT_FALSE(frustum.Contains(Vector3d(0, -4.01, 0)));
  EXPECT_TRUE(frustum.Contains(Vector3d(0, -4.0, 0)));

  // Test a point between the near and far clip planes
  EXPECT_TRUE(frustum.Contains(Vector3d(0, 1, 0)));

  // Test the far clip boundary
  EXPECT_TRUE(frustum.Contains(Vector3d(0, 5, 0)));
  EXPECT_FALSE(frustum.Contains(Vector3d(0, 5.001, 0)));

  // Use an offset for the test points. This makes the test more stable, and
  // is also used to generate point outside the frustum.
  double offset = 0.00001;

  // Compute near clip points
  Vector3d nearTopLeft(
      -tan(GZ_DTOR(30)) + offset,
      frustum.Pose().Pos().Y() + frustum.Near() + offset,
      tan(GZ_DTOR(30)) / frustum.AspectRatio() - offset);

  Vector3d nearTopLeftBad(
      -tan(GZ_DTOR(30)) - offset,
      frustum.Pose().Pos().Y() + frustum.Near() - offset,
      tan(GZ_DTOR(30)) / frustum.AspectRatio() + offset);

  Vector3d nearTopRight(
      tan(GZ_DTOR(30)) - offset,
      frustum.Pose().Pos().Y() + frustum.Near() + offset,
      tan(GZ_DTOR(30)) / frustum.AspectRatio() - offset);

  Vector3d nearTopRightBad(
      tan(GZ_DTOR(30)) + offset,
      frustum.Pose().Pos().Y() + frustum.Near() - offset,
      tan(GZ_DTOR(30)) / frustum.AspectRatio() + offset);

  Vector3d nearBottomLeft(
      -tan(GZ_DTOR(30)) + offset,
      frustum.Pose().Pos().Y() + frustum.Near() + offset,
      -tan(GZ_DTOR(30)) / frustum.AspectRatio() + offset);

  Vector3d nearBottomLeftBad(
      -tan(GZ_DTOR(30)) - offset,
      frustum.Pose().Pos().Y() + frustum.Near() - offset,
      -tan(GZ_DTOR(30)) / frustum.AspectRatio() - offset);

  Vector3d nearBottomRight(
      tan(GZ_DTOR(30)) - offset,
      frustum.Pose().Pos().Y() + frustum.Near() + offset,
      -tan(GZ_DTOR(30)) / frustum.AspectRatio() + offset);

  Vector3d nearBottomRightBad(
      tan(GZ_DTOR(30)) + offset,
      frustum.Pose().Pos().Y() + frustum.Near() - offset,
      -tan(GZ_DTOR(30)) / frustum.AspectRatio() - offset);

  // Test near clip corners
  EXPECT_TRUE(frustum.Contains(nearTopLeft));
  EXPECT_FALSE(frustum.Contains(nearTopLeftBad));

  EXPECT_TRUE(frustum.Contains(nearTopRight));
  EXPECT_FALSE(frustum.Contains(nearTopRightBad));

  EXPECT_TRUE(frustum.Contains(nearBottomLeft));
  EXPECT_FALSE(frustum.Contains(nearBottomLeftBad));

  EXPECT_TRUE(frustum.Contains(nearBottomRight));
  EXPECT_FALSE(frustum.Contains(nearBottomRightBad));

  // Compute far clip points
  Vector3d farTopLeft(
      -tan(GZ_DTOR(30)) * frustum.Far() + offset,
      frustum.Pose().Pos().Y() + frustum.Far() - offset,
      (tan(GZ_DTOR(30)) * frustum.Far()) / frustum.AspectRatio() - offset);

  Vector3d farTopLeftBad(
      -tan(GZ_DTOR(30))*frustum.Far() - offset,
      frustum.Pose().Pos().Y() + frustum.Far() + offset,
      (tan(GZ_DTOR(30) * frustum.Far())) / frustum.AspectRatio() + offset);

  Vector3d farTopRight(
      tan(GZ_DTOR(30))*frustum.Far() - offset,
      frustum.Pose().Pos().Y() + frustum.Far() - offset,
      (tan(GZ_DTOR(30)) * frustum.Far()) / frustum.AspectRatio() - offset);

  Vector3d farTopRightBad(
      tan(GZ_DTOR(30))*frustum.Far() + offset,
      frustum.Pose().Pos().Y() + frustum.Far() + offset,
      (tan(GZ_DTOR(30)) * frustum.Far()) / frustum.AspectRatio() + offset);

  Vector3d farBottomLeft(
      -tan(GZ_DTOR(30))*frustum.Far() + offset,
      frustum.Pose().Pos().Y() + frustum.Far() - offset,
      (-tan(GZ_DTOR(30)) * frustum.Far()) / frustum.AspectRatio() + offset);

  Vector3d farBottomLeftBad(
      -tan(GZ_DTOR(30))*frustum.Far() - offset,
      frustum.Pose().Pos().Y() + frustum.Far() + offset,
      (-tan(GZ_DTOR(30)) * frustum.Far()) / frustum.AspectRatio() - offset);

  Vector3d farBottomRight(
      tan(GZ_DTOR(30))*frustum.Far() - offset,
      frustum.Pose().Pos().Y() + frustum.Far() - offset,
      (-tan(GZ_DTOR(30)) * frustum.Far()) / frustum.AspectRatio() + offset);

  Vector3d farBottomRightBad(
      tan(GZ_DTOR(30))*frustum.Far() + offset,
      frustum.Pose().Pos().Y() + frustum.Far() + offset,
      (-tan(GZ_DTOR(30)) * frustum.Far()) / frustum.AspectRatio() - offset);

  // Test far clip corners
  EXPECT_TRUE(frustum.Contains(farTopLeft));
  EXPECT_FALSE(frustum.Contains(farTopLeftBad));

  EXPECT_TRUE(frustum.Contains(farTopRight));
  EXPECT_FALSE(frustum.Contains(farTopRightBad));

  EXPECT_TRUE(frustum.Contains(farBottomLeft));
  EXPECT_FALSE(frustum.Contains(farBottomLeftBad));

  EXPECT_TRUE(frustum.Contains(farBottomRight));
  EXPECT_FALSE(frustum.Contains(farBottomRightBad));

  // Adjust to 45 degrees rotation
  frustum.SetPose(Pose3d(1, 1, 0, 0, 0, -GZ_PI*0.25));
  EXPECT_TRUE(frustum.Contains(Vector3d(2, -1, 0)));
  EXPECT_FALSE(frustum.Contains(Vector3d(0, 0, 0)));
  EXPECT_FALSE(frustum.Contains(Vector3d(1, 1, 0)));
}

//////////////////////////////////////////////////
TEST(FrustumTest, ContainsAABBNoOverlap)
{
  Frustum frustum;
  frustum.SetNear(0.55);
  frustum.SetFar(2.5);
  frustum.SetFOV(1.05);
  frustum.SetAspectRatio(1.8);
  frustum.SetPose(Pose3d(0, 0, 2, 0, 0, 0));

  // AxisAlignedBoxes that don't overlapp any planes
  EXPECT_TRUE(frustum.Contains(
    AxisAlignedBox(Vector3d(1.45, -0.05, 1.95), Vector3d(1.55, 0.05, 2.05))));
  EXPECT_FALSE(frustum.Contains(
    AxisAlignedBox(Vector3d(2.55, -0.05, 1.95), Vector3d(2.65, 0.05, 2.05))));
  EXPECT_FALSE(frustum.Contains(
    AxisAlignedBox(Vector3d(0.35, -0.05, 1.95), Vector3d(0.45, 0.05, 2.05))));
  EXPECT_FALSE(frustum.Contains(
    AxisAlignedBox(Vector3d(1.45, -0.05, 2.55), Vector3d(1.55, 0.05, 2.65))));
  EXPECT_FALSE(frustum.Contains(
    AxisAlignedBox(Vector3d(1.45, -0.05, 1.35), Vector3d(1.55, 0.05, 1.45))));
  EXPECT_FALSE(frustum.Contains(
    AxisAlignedBox(Vector3d(1.45, -1.05, 1.95), Vector3d(1.55, -0.95, 2.05))));
  EXPECT_FALSE(frustum.Contains(
    AxisAlignedBox(Vector3d(1.45, 0.95, 1.95), Vector3d(1.55, 1.05, 2.05))));
}

//////////////////////////////////////////////////
TEST(FrustumTest, ContainsAABBOverlapOnePlane)
{
  Frustum frustum;
  frustum.SetNear(0.55);
  frustum.SetFar(2.5);
  frustum.SetFOV(1.05);
  frustum.SetAspectRatio(1.8);
  frustum.SetPose(Pose3d(0, 0, 2, 0, 0, 0));

  // AxisAlignedBoxes overlapping one plane
  EXPECT_TRUE(frustum.Contains(
    AxisAlignedBox(Vector3d(2.43, -0.05, 1.95), Vector3d(2.53, 0.05, 2.05))));
  EXPECT_TRUE(frustum.Contains(
    AxisAlignedBox(Vector3d(0.495, -0.05, 1.95), Vector3d(0.595, 0.05, 2.05))));
  EXPECT_TRUE(frustum.Contains(
    AxisAlignedBox(Vector3d(1.45, -0.05, 2.42), Vector3d(1.55, 0.05, 2.52))));
  EXPECT_TRUE(frustum.Contains(
    AxisAlignedBox(Vector3d(1.45, -0.05, 1.48), Vector3d(1.55, 0.05, 1.58))));
  EXPECT_TRUE(frustum.Contains(
    AxisAlignedBox(Vector3d(1.45, -0.9, 1.95), Vector3d(1.55, -0.8, 2.05))));
  EXPECT_TRUE(frustum.Contains(
    AxisAlignedBox(Vector3d(1.45, 0.8, 1.95), Vector3d(1.55, 0.9, 2.05))));
}


//////////////////////////////////////////////////
TEST(FrustumTest, ContainsAABBOverlapTwoPlanes)
{
  Frustum frustum;
  frustum.SetNear(0.55);
  frustum.SetFar(2.5);
  frustum.SetFOV(1.05);
  frustum.SetAspectRatio(1.8);
  frustum.SetPose(Pose3d(0, 0, 2, 0, 0, 0));

  // AxisAlignedBoxes overlapping two planes
  EXPECT_TRUE(frustum.Contains(
    AxisAlignedBox(Vector3d(2.42, -0.05, 2.7), Vector3d(2.52, 0.05, 2.8))));
  EXPECT_TRUE(frustum.Contains(
    AxisAlignedBox(Vector3d(2.42, -0.05, 1.2), Vector3d(2.52, 0.05, 1.3))));
  EXPECT_TRUE(frustum.Contains(
    AxisAlignedBox(Vector3d(2.42, -1.44, 1.95), Vector3d(2.52, -1.34, 2.05))));
  EXPECT_TRUE(frustum.Contains(
    AxisAlignedBox(Vector3d(2.42, 1.34, 1.95), Vector3d(2.52, 1.44, 2.05))));
  EXPECT_TRUE(frustum.Contains(
    AxisAlignedBox(Vector3d(0.495, -0.05, 2.1), Vector3d(0.595, 0.05, 2.2))));
  EXPECT_TRUE(frustum.Contains(
    AxisAlignedBox(Vector3d(0.495, -0.05, 1.8), Vector3d(0.595, 0.05, 1.9))));
  EXPECT_TRUE(frustum.Contains(
    AxisAlignedBox(Vector3d(0.495, 0.25, 1.95), Vector3d(0.595, 0.35, 2.05))));
  EXPECT_TRUE(frustum.Contains(
    AxisAlignedBox(Vector3d(0.495, -0.35, 1.95),
                   Vector3d(0.595, -0.25, 2.05))));
  EXPECT_FALSE(frustum.Contains(
    AxisAlignedBox(Vector3d(2.48, -0.05, 2.81), Vector3d(2.58, 0.05, 2.91))));
  EXPECT_FALSE(frustum.Contains(
    AxisAlignedBox(Vector3d(2.48, -0.05, 1.09), Vector3d(2.58, 0.05, 1.19))));
  EXPECT_FALSE(frustum.Contains(
    AxisAlignedBox(Vector3d(2.48, -1.55, 1.95), Vector3d(2.58, -1.45, 2.05))));
  EXPECT_FALSE(frustum.Contains(
    AxisAlignedBox(Vector3d(2.48, 1.45, 1.95), Vector3d(2.58, 1.55, 2.05))));
}

//////////////////////////////////////////////////
TEST(FrustumTest, ContainsAABBOverlapThreePlanes)
{
  Frustum frustum;
  frustum.SetNear(0.55);
  frustum.SetFar(2.5);
  frustum.SetFOV(1.05);
  frustum.SetAspectRatio(1.8);
  frustum.SetPose(Pose3d(0, 0, 2, 0, 0, 0));

  // AxisAlignedBoxes overlapping three planes
  EXPECT_TRUE(frustum.Contains(
    AxisAlignedBox(Vector3d(0.495, 0.25, 2.1), Vector3d(0.595, 0.35, 2.2))));
  EXPECT_TRUE(frustum.Contains(
    AxisAlignedBox(Vector3d(0.495, 0.25, 1.8), Vector3d(0.595, 0.35, 1.9))));
  EXPECT_TRUE(frustum.Contains(
    AxisAlignedBox(Vector3d(0.495, -0.35, 2.1), Vector3d(0.595, -0.25, 2.2))));
  EXPECT_TRUE(frustum.Contains(
    AxisAlignedBox(Vector3d(0.495, -0.35, 1.8), Vector3d(0.595, -0.25, 1.9))));
  EXPECT_TRUE(frustum.Contains(
    AxisAlignedBox(Vector3d(2.42, 1.34, 2.7), Vector3d(2.52, 1.44, 2.8))));
  EXPECT_TRUE(frustum.Contains(
    AxisAlignedBox(Vector3d(2.42, 1.34, 1.2), Vector3d(2.52, 1.44, 1.3))));
  EXPECT_TRUE(frustum.Contains(
    AxisAlignedBox(Vector3d(2.42, -1.44, 2.7), Vector3d(2.52, -1.34, 2.8))));
  EXPECT_TRUE(frustum.Contains(
    AxisAlignedBox(Vector3d(2.42, -1.44, 1.2), Vector3d(2.52, -1.34, 1.3))));
  EXPECT_FALSE(frustum.Contains(
    AxisAlignedBox(Vector3d(2.48, 1.45, 2.81), Vector3d(2.58, 1.55, 2.91))));
  EXPECT_FALSE(frustum.Contains(
    AxisAlignedBox(Vector3d(2.48, -1.55, 2.81), Vector3d(2.58, -1.45, 2.91))));
  EXPECT_FALSE(frustum.Contains(
    AxisAlignedBox(Vector3d(2.48, 1.45, 1.09), Vector3d(2.58, 1.55, 1.19))));
  EXPECT_FALSE(frustum.Contains(
    AxisAlignedBox(Vector3d(2.48, -1.55, 1.09), Vector3d(2.58, -1.45, 1.19))));
}

//////////////////////////////////////////////////
TEST(FrustumTest, AABBContainsFrustum)
{
  Frustum frustum;
  frustum.SetNear(0.55);
  frustum.SetFar(2.5);
  frustum.SetFOV(1.05);
  frustum.SetAspectRatio(1.8);
  frustum.SetPose(Pose3d(0, 0, 2, 0, 0, 0));

  EXPECT_TRUE(frustum.Contains(
        AxisAlignedBox(Vector3d(-100, -100, -100), Vector3d(100, 100, 100))));
}

//////////////////////////////////////////////////
TEST(FrustumTest, AABBFrustumEdgeOverlap)
{
  // This test case has the top of an AABB overlap a frustum, but all the
  // corners of AABB fall outside the frustum.

  double ybounds = 10;

  Frustum frustum;
  frustum.SetNear(0.55);
  frustum.SetFar(2.5);
  frustum.SetFOV(1.05);
  frustum.SetAspectRatio(1.8);
  frustum.SetPose(Pose3d(0, 0, 2, 0, 0, 0));

  EXPECT_TRUE(frustum.Contains(
        AxisAlignedBox(Vector3d(1, -ybounds, 0), Vector3d(2, ybounds, 2))));
}

//////////////////////////////////////////////////
TEST(FrustumTest, AABBBFWall)
{
  // Frustum contains at a large but thin wall

  Frustum frustum;
  frustum.SetNear(0.55);
  frustum.SetFar(2.5);
  frustum.SetFOV(1.05);
  frustum.SetAspectRatio(1.8);
  frustum.SetPose(Pose3d(0, 0, 2, 0, 0, 0));

  EXPECT_TRUE(frustum.Contains(
        AxisAlignedBox(Vector3d(1, -10, -10), Vector3d(2, 10, 10))));
  EXPECT_TRUE(frustum.Contains(
        AxisAlignedBox(Vector3d(-10, 1, -10), Vector3d(10, 1.1, 10))));
  EXPECT_TRUE(frustum.Contains(
        AxisAlignedBox(Vector3d(-10, -10, 1.95), Vector3d(10, 10, 2.05))));
}<|MERGE_RESOLUTION|>--- conflicted
+++ resolved
@@ -283,11 +283,7 @@
       // Pose
       Pose3d(0, 0, 0, 0, GZ_PI*0.5, 0));
 
-<<<<<<< HEAD
-  EXPECT_EQ(frustum.FOV(), math::Angle(GZ_DTOR(45)));
-=======
-  EXPECT_EQ(frustum.FOV(), Angle(IGN_DTOR(45)));
->>>>>>> 29e3f418
+  EXPECT_EQ(frustum.FOV(), Angle(GZ_DTOR(45)));
 
   frustum.SetFOV(1.5707);
 
