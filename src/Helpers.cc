/*
 * Copyright (C) 2012-2014 Open Source Robotics Foundation
 *
 * Licensed under the Apache License, Version 2.0 (the "License");
 * you may not use this file except in compliance with the License.
 * You may obtain a copy of the License at
 *
 *     http://www.apache.org/licenses/LICENSE-2.0
 *
 * Unless required by applicable law or agreed to in writing, software
 * distributed under the License is distributed on an "AS IS" BASIS,
 * WITHOUT WARRANTIES OR CONDITIONS OF ANY KIND, either express or implied.
 * See the License for the specific language governing permissions and
 * limitations under the License.
 *
*/
#include "ignition/math/Helpers.hh"

namespace ignition
{
<<<<<<< HEAD
  namespace math
  {
  }
=======
  // Store in 64bit local variable so that we don't overflow.
  uint64_t a = _a;
  uint64_t b = _b;

  // Szudzik's function
  return _a >= _b ?
          static_cast<PairOutput>(a * a + a + b) :
          static_cast<PairOutput>(a + b * b);
}

/////////////////////////////////////////////
std::tuple<ignition::math::PairInput, ignition::math::PairInput>
ignition::math::Unpair(const ignition::math::PairOutput _key)
{
  // Must explicitly cast so that the _key is not auto cast to a double
  uint64_t sqrt = static_cast<uint64_t>(
      std::floor(std::sqrt(static_cast<long double>(_key))));
  uint64_t sq = sqrt * sqrt;

  return ((_key - sq) >= sqrt) ?
    std::make_tuple(static_cast<PairInput>(sqrt),
                    static_cast<PairInput>(_key - sq - sqrt)) :
    std::make_tuple(static_cast<PairInput>(_key - sq),
                    static_cast<PairInput>(sqrt));
>>>>>>> 5f5a5310
}<|MERGE_RESOLUTION|>--- conflicted
+++ resolved
@@ -16,13 +16,10 @@
 */
 #include "ignition/math/Helpers.hh"
 
-namespace ignition
+/////////////////////////////////////////////
+ignition::math::PairOutput ignition::math::Pair(
+    const ignition::math::PairInput _a, const ignition::math::PairInput _b)
 {
-<<<<<<< HEAD
-  namespace math
-  {
-  }
-=======
   // Store in 64bit local variable so that we don't overflow.
   uint64_t a = _a;
   uint64_t b = _b;
@@ -47,5 +44,4 @@
                     static_cast<PairInput>(_key - sq - sqrt)) :
     std::make_tuple(static_cast<PairInput>(_key - sq),
                     static_cast<PairInput>(sqrt));
->>>>>>> 5f5a5310
 }