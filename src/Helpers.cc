--- conflicted
+++ resolved
@@ -20,19 +20,14 @@
 #include <regex>
 #include <sstream>
 
-<<<<<<< HEAD
 #include <gz/utils/NeverDestroyed.hh>
 
-namespace ignition
-=======
 namespace gz
->>>>>>> d6284a56
 {
   namespace math
   {
     inline namespace GZ_MATH_VERSION_NAMESPACE
     {
-
     /////////////////////////////////////////////
     int parseInt(const std::string &_input)
     {
