#################################################
# Setup swig
if (SWIG_FOUND)
  if (POLICY CMP0078)
    cmake_policy(SET CMP0078 NEW)
  endif()
  if (POLICY CMP0086)
    cmake_policy(SET CMP0086 NEW)
  endif()

  include(${SWIG_USE_FILE})
  set(CMAKE_SWIG_FLAGS "")

  include_directories(${PROJECT_SOURCE_DIR}/include)
  include_directories(${PYTHON_INCLUDE_PATH})
endif()

#################################
# Create and install Python interfaces
# Example usage
# $ export PYTHONPATH=/ws/install/lib/python/:$PYTHONPATH
if (PYTHONLIBS_FOUND)
  set_source_files_properties(python.i PROPERTIES CPLUSPLUS ON)
  set_source_files_properties(python.i PROPERTIES SWIG_FLAGS "-includeall")
  set_source_files_properties(python.i PROPERTIES SWIG_MODULE_NAME "math")
  set(SWIG_PY_LIB pymath)
  set(SWIG_PY_LIB_OUTPUT math)

  set(CMAKE_SWIG_OUTDIR "${CMAKE_BINARY_DIR}/lib/python")
  if(CMAKE_VERSION VERSION_GREATER 3.8.0)
    SWIG_ADD_LIBRARY(${SWIG_PY_LIB} LANGUAGE python SOURCES python.i)
  else()
    SWIG_ADD_MODULE(${SWIG_PY_LIB} python python.i)
  endif()

  SWIG_LINK_LIBRARIES(${SWIG_PY_LIB}
    ${PYTHON_LIBRARIES}
    ignition-math${PROJECT_VERSION_MAJOR}
  )

  if(NOT CMAKE_VERSION VERSION_GREATER_EQUAL 3.13.0)
    set(SWIG_PY_LIB "_${SWIG_PY_LIB}")
    set(SWIG_PY_LIB_OUTPUT "_${SWIG_PY_LIB_OUTPUT}")
  endif()

  set_target_properties(${SWIG_PY_LIB}
    PROPERTIES
      OUTPUT_NAME ${SWIG_PY_LIB_OUTPUT}
  )

  # Suppress warnings on SWIG-generated files
  target_compile_options(${SWIG_PY_LIB} PRIVATE
    $<$<CXX_COMPILER_ID:GNU>:-Wno-pedantic -Wno-shadow -Wno-maybe-uninitialized -Wno-unused-parameter -Wno-cast-function-type -Wno-missing-field-initializers -Wno-class-memaccess>
    $<$<CXX_COMPILER_ID:Clang>:-Wno-shadow -Wno-maybe-uninitialized -Wno-unused-parameter -Wno-cast-function-type -Wno-missing-field-initializers -Wno-class-memaccess>
    $<$<CXX_COMPILER_ID:AppleClang>:-Wno-shadow -Wno-maybe-uninitialized -Wno-unused-parameter -Wno-cast-function-type -Wno-missing-field-initializers -Wno-class-memaccess>
  )

  if(USE_SYSTEM_PATHS_FOR_PYTHON_INSTALLATION)
    if(${CMAKE_VERSION} VERSION_LESS "3.12.0")
      execute_process(
        COMMAND "${PYTHON_EXECUTABLE}" -c "if True:
	  from distutils import sysconfig as sc
	  print(sc.get_python_lib(plat_specific=True))"
        OUTPUT_VARIABLE Python3_SITEARCH
        OUTPUT_STRIP_TRAILING_WHITESPACE)
    else()
      # Get install variable from Python3 module
      # Python3_SITEARCH is available from 3.12 on, workaround if needed:
      find_package(Python3 COMPONENTS Interpreter)
    endif()

    if(USE_DIST_PACKAGES_FOR_PYTHON)
      string(REPLACE "site-packages" "dist-packages" IGN_PYTHON_INSTALL_PATH ${Python3_SITEARCH})
    else()
      # custom cmake command is returning dist-packages
      string(REPLACE "dist-packages" "site-packages" IGN_PYTHON_INSTALL_PATH ${Python3_SITEARCH})
    endif()
  else()
    # If not a system installation, respect local paths
    set(IGN_PYTHON_INSTALL_PATH ${IGN_LIB_INSTALL_DIR}/python)
  endif()

  set(IGN_PYTHON_INSTALL_PATH "${IGN_PYTHON_INSTALL_PATH}/ignition")
  install(TARGETS ${SWIG_PY_LIB} DESTINATION ${IGN_PYTHON_INSTALL_PATH})
  install(FILES ${CMAKE_BINARY_DIR}/lib/python/math.py DESTINATION ${IGN_PYTHON_INSTALL_PATH})

  if (BUILD_TESTING)
    # Add the Python tests
    set(python_tests
      Angle_TEST
      AxisAlignedBox_TEST
      Color_TEST
<<<<<<< HEAD
      DiffDriveOdometry_TEST
=======
      Cylinder_TEST
>>>>>>> 3dd836f0
      Filter_TEST
      GaussMarkovProcess_TEST
      Helpers_TEST
      Kmeans_TEST
      Line2_TEST
      Line3_TEST
      MassMatrix3_TEST
      Material_TEST
      Matrix3_TEST
      Matrix4_TEST
      MovingWindowFilter_TEST
      PID_TEST
      Plane_TEST
      Pose3_TEST
      python_TEST
      Quaternion_TEST
      Rand_TEST
      RollingMean_TEST
      RotationSpline_TEST
      SemanticVersion_TEST
      SignalStats_TEST
      Sphere_TEST
      SphericalCoordinates_TEST
      Spline_TEST
      StopWatch_TEST
      Temperature_TEST
      Triangle_TEST
      Triangle3_TEST
      Vector2_TEST
      Vector3_TEST
      Vector3Stats_TEST
      Vector4_TEST
    )

    foreach (test ${python_tests})
      add_test(NAME ${test}.py COMMAND
        "${PYTHON_EXECUTABLE}" "${CMAKE_SOURCE_DIR}/src/python/${test}.py")

      set(_env_vars)
      list(APPEND _env_vars "PYTHONPATH=${FAKE_INSTALL_PREFIX}/lib/python/")
      list(APPEND _env_vars "LD_LIBRARY_PATH=${FAKE_INSTALL_PREFIX}/lib:$ENV{LD_LIBRARY_PATH}")
      set_tests_properties(${test}.py PROPERTIES
        ENVIRONMENT "${_env_vars}")
    endforeach()
  endif()

endif()<|MERGE_RESOLUTION|>--- conflicted
+++ resolved
@@ -90,11 +90,8 @@
       Angle_TEST
       AxisAlignedBox_TEST
       Color_TEST
-<<<<<<< HEAD
+      Cylinder_TEST
       DiffDriveOdometry_TEST
-=======
-      Cylinder_TEST
->>>>>>> 3dd836f0
       Filter_TEST
       GaussMarkovProcess_TEST
       Helpers_TEST
