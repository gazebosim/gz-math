#################################################
# Setup swig
if (SWIG_FOUND)
  if (POLICY CMP0078)
    cmake_policy(SET CMP0078 NEW)
  endif()
  if (POLICY CMP0086)
    cmake_policy(SET CMP0086 NEW)
  endif()

  include(${SWIG_USE_FILE})
  set(CMAKE_SWIG_FLAGS "")

  include_directories(${PROJECT_SOURCE_DIR}/include)
  include_directories(${PYTHON_INCLUDE_PATH})
endif()

#################################
# Create and install Python interfaces
# Example usage
# $ export PYTHONPATH=/ws/install/lib/python/:$PYTHONPATH
if (PYTHONLIBS_FOUND)
  set_source_files_properties(python.i PROPERTIES CPLUSPLUS ON)
  set_source_files_properties(python.i PROPERTIES SWIG_FLAGS "-includeall")
  set_source_files_properties(python.i PROPERTIES SWIG_MODULE_NAME "math")
  set(SWIG_PY_LIB pymath)
  set(SWIG_PY_LIB_OUTPUT math)

  set(CMAKE_SWIG_OUTDIR "${CMAKE_BINARY_DIR}/lib/python/swig")
  if(CMAKE_VERSION VERSION_GREATER 3.8.0)
    SWIG_ADD_LIBRARY(${SWIG_PY_LIB} LANGUAGE python SOURCES python.i)
  else()
    SWIG_ADD_MODULE(${SWIG_PY_LIB} python python.i)
  endif()

  SWIG_LINK_LIBRARIES(${SWIG_PY_LIB}
    ${PYTHON_LIBRARIES}
    ignition-math${PROJECT_VERSION_MAJOR}
  )

  if(NOT CMAKE_VERSION VERSION_GREATER_EQUAL 3.13.0)
    set(SWIG_PY_LIB "_${SWIG_PY_LIB}")
    set(SWIG_PY_LIB_OUTPUT "_${SWIG_PY_LIB_OUTPUT}")
  endif()

  set_target_properties(${SWIG_PY_LIB}
    PROPERTIES
      OUTPUT_NAME ${SWIG_PY_LIB_OUTPUT}
  )

  # Suppress warnings on SWIG-generated files
  target_compile_options(${SWIG_PY_LIB} PRIVATE
    $<$<CXX_COMPILER_ID:GNU>:-Wno-pedantic -Wno-shadow -Wno-maybe-uninitialized -Wno-unused-parameter -Wno-cast-function-type -Wno-missing-field-initializers -Wno-class-memaccess>
    $<$<CXX_COMPILER_ID:Clang>:-Wno-shadow -Wno-maybe-uninitialized -Wno-unused-parameter -Wno-cast-function-type -Wno-missing-field-initializers -Wno-class-memaccess>
    $<$<CXX_COMPILER_ID:AppleClang>:-Wno-shadow -Wno-maybe-uninitialized -Wno-unused-parameter -Wno-cast-function-type -Wno-missing-field-initializers -Wno-class-memaccess>
  )

  if(USE_SYSTEM_PATHS_FOR_PYTHON_INSTALLATION)
    if(${CMAKE_VERSION} VERSION_LESS "3.12.0")
      execute_process(
        COMMAND "${PYTHON_EXECUTABLE}" -c "if True:
	  from distutils import sysconfig as sc
	  print(sc.get_python_lib(plat_specific=True))"
        OUTPUT_VARIABLE Python3_SITEARCH
        OUTPUT_STRIP_TRAILING_WHITESPACE)
    else()
      # Get install variable from Python3 module
      # Python3_SITEARCH is available from 3.12 on, workaround if needed:
      find_package(Python3 COMPONENTS Interpreter)
    endif()

    if(USE_DIST_PACKAGES_FOR_PYTHON)
      string(REPLACE "site-packages" "dist-packages" IGN_PYTHON_INSTALL_PATH ${Python3_SITEARCH})
    else()
      # custom cmake command is returning dist-packages
      string(REPLACE "dist-packages" "site-packages" IGN_PYTHON_INSTALL_PATH ${Python3_SITEARCH})
    endif()
  else()
    # If not a system installation, respect local paths
    set(IGN_PYTHON_INSTALL_PATH ${IGN_LIB_INSTALL_DIR}/python/swig)
  endif()

  set(IGN_PYTHON_INSTALL_PATH "${IGN_PYTHON_INSTALL_PATH}/ignition")
  install(TARGETS ${SWIG_PY_LIB} DESTINATION ${IGN_PYTHON_INSTALL_PATH})
  install(FILES ${CMAKE_BINARY_DIR}/lib/python/swig/math.py DESTINATION ${IGN_PYTHON_INSTALL_PATH})

  if (BUILD_TESTING)
    # Add the Python tests
    set(python_tests
      AxisAlignedBox_TEST
      Box_TEST
      Cylinder_TEST
      DiffDriveOdometry_TEST
      Frustum_TEST
      GaussMarkovProcess_TEST
      Inertial_TEST
      Kmeans_TEST
      MassMatrix3_TEST
<<<<<<< HEAD
      Matrix3_TEST
=======
      Material_TEST
>>>>>>> 2a4cb8bf
      Matrix4_TEST
      OrientedBox_TEST
      PID_TEST
      Plane_TEST
      Pose3_TEST
      python_TEST
      RotationSpline_TEST
      SignalStats_TEST
      Sphere_TEST
      SphericalCoordinates_TEST
      Temperature_TEST
      Triangle3_TEST
      Vector3Stats_TEST
    )

    foreach (test ${python_tests})
      add_test(NAME ${test}.py COMMAND
        "${PYTHON_EXECUTABLE}" "${CMAKE_SOURCE_DIR}/src/python/${test}.py")

      set(_env_vars)
      list(APPEND _env_vars "PYTHONPATH=${FAKE_INSTALL_PREFIX}/lib/python/swig")
      list(APPEND _env_vars "LD_LIBRARY_PATH=${FAKE_INSTALL_PREFIX}/lib:$ENV{LD_LIBRARY_PATH}")
      set_tests_properties(${test}.py PROPERTIES
        ENVIRONMENT "${_env_vars}")
    endforeach()
  endif()

endif()<|MERGE_RESOLUTION|>--- conflicted
+++ resolved
@@ -96,11 +96,6 @@
       Inertial_TEST
       Kmeans_TEST
       MassMatrix3_TEST
-<<<<<<< HEAD
-      Matrix3_TEST
-=======
-      Material_TEST
->>>>>>> 2a4cb8bf
       Matrix4_TEST
       OrientedBox_TEST
       PID_TEST
