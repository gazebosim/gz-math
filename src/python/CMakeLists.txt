#################################################
# Setup swig
if (SWIG_FOUND)
  if (POLICY CMP0078)
    cmake_policy(SET CMP0078 NEW)
  endif()
  if (POLICY CMP0086)
    cmake_policy(SET CMP0086 NEW)
  endif()

  include(${SWIG_USE_FILE})
  set(CMAKE_SWIG_FLAGS "")

  include_directories(${PROJECT_SOURCE_DIR}/include)
  include_directories(${PYTHON_INCLUDE_PATH})
endif()

#################################
# Create and install Python interfaces
# Example usage
# $ export PYTHONPATH=/ws/install/lib/python/:$PYTHONPATH
if (PYTHONLIBS_FOUND)
  set_source_files_properties(python.i PROPERTIES CPLUSPLUS ON)
  set_source_files_properties(python.i PROPERTIES SWIG_FLAGS "-includeall")
  set_source_files_properties(python.i PROPERTIES SWIG_MODULE_NAME "math")
  set(SWIG_PY_LIB pymath)
  set(SWIG_PY_LIB_OUTPUT math)

  set(CMAKE_SWIG_OUTDIR "${CMAKE_BINARY_DIR}/lib/python/swig")
  if(CMAKE_VERSION VERSION_GREATER 3.8.0)
    SWIG_ADD_LIBRARY(${SWIG_PY_LIB} LANGUAGE python SOURCES python.i)
  else()
    SWIG_ADD_MODULE(${SWIG_PY_LIB} python python.i)
  endif()

  SWIG_LINK_LIBRARIES(${SWIG_PY_LIB}
    ${PYTHON_LIBRARIES}
    ignition-math${PROJECT_VERSION_MAJOR}
  )

  if(NOT CMAKE_VERSION VERSION_GREATER_EQUAL 3.13.0)
    set(SWIG_PY_LIB "_${SWIG_PY_LIB}")
    set(SWIG_PY_LIB_OUTPUT "_${SWIG_PY_LIB_OUTPUT}")
  endif()

  set_target_properties(${SWIG_PY_LIB}
    PROPERTIES
      OUTPUT_NAME ${SWIG_PY_LIB_OUTPUT}
  )

  # Suppress warnings on SWIG-generated files
  target_compile_options(${SWIG_PY_LIB} PRIVATE
    $<$<CXX_COMPILER_ID:GNU>:-Wno-pedantic -Wno-shadow -Wno-maybe-uninitialized -Wno-unused-parameter -Wno-cast-function-type -Wno-missing-field-initializers -Wno-class-memaccess>
    $<$<CXX_COMPILER_ID:Clang>:-Wno-shadow -Wno-maybe-uninitialized -Wno-unused-parameter -Wno-cast-function-type -Wno-missing-field-initializers -Wno-class-memaccess>
    $<$<CXX_COMPILER_ID:AppleClang>:-Wno-shadow -Wno-maybe-uninitialized -Wno-unused-parameter -Wno-cast-function-type -Wno-missing-field-initializers -Wno-class-memaccess>
  )

  if(USE_SYSTEM_PATHS_FOR_PYTHON_INSTALLATION)
    if(${CMAKE_VERSION} VERSION_LESS "3.12.0")
      execute_process(
        COMMAND "${PYTHON_EXECUTABLE}" -c "if True:
	  from distutils import sysconfig as sc
	  print(sc.get_python_lib(plat_specific=True))"
        OUTPUT_VARIABLE Python3_SITEARCH
        OUTPUT_STRIP_TRAILING_WHITESPACE)
    else()
      # Get install variable from Python3 module
      # Python3_SITEARCH is available from 3.12 on, workaround if needed:
      find_package(Python3 COMPONENTS Interpreter)
    endif()

    if(USE_DIST_PACKAGES_FOR_PYTHON)
      string(REPLACE "site-packages" "dist-packages" IGN_PYTHON_INSTALL_PATH ${Python3_SITEARCH})
    else()
      # custom cmake command is returning dist-packages
      string(REPLACE "dist-packages" "site-packages" IGN_PYTHON_INSTALL_PATH ${Python3_SITEARCH})
    endif()
  else()
    # If not a system installation, respect local paths
    set(IGN_PYTHON_INSTALL_PATH ${IGN_LIB_INSTALL_DIR}/python/swig)
  endif()

  set(IGN_PYTHON_INSTALL_PATH "${IGN_PYTHON_INSTALL_PATH}/ignition")
  install(TARGETS ${SWIG_PY_LIB} DESTINATION ${IGN_PYTHON_INSTALL_PATH})
  install(FILES ${CMAKE_BINARY_DIR}/lib/python/swig/math.py DESTINATION ${IGN_PYTHON_INSTALL_PATH})

  if (BUILD_TESTING)
    # Add the Python tests
    set(python_tests
      python_TEST
<<<<<<< HEAD
      Sphere_TEST
=======
      SignalStats_TEST
>>>>>>> f2b462db
      SphericalCoordinates_TEST
      Vector3Stats_TEST
    )

    foreach (test ${python_tests})
      add_test(NAME ${test}.py COMMAND
        "${PYTHON_EXECUTABLE}" "${CMAKE_SOURCE_DIR}/src/python/${test}.py")

      set(_env_vars)
      list(APPEND _env_vars "PYTHONPATH=${FAKE_INSTALL_PREFIX}/lib/python/swig")
      list(APPEND _env_vars "LD_LIBRARY_PATH=${FAKE_INSTALL_PREFIX}/lib:$ENV{LD_LIBRARY_PATH}")
      set_tests_properties(${test}.py PROPERTIES
        ENVIRONMENT "${_env_vars}")
    endforeach()
  endif()

endif()<|MERGE_RESOLUTION|>--- conflicted
+++ resolved
@@ -88,11 +88,6 @@
     # Add the Python tests
     set(python_tests
       python_TEST
-<<<<<<< HEAD
-      Sphere_TEST
-=======
-      SignalStats_TEST
->>>>>>> f2b462db
       SphericalCoordinates_TEST
       Vector3Stats_TEST
     )
