#################################################
# Setup swig
if (SWIG_FOUND)
  if (POLICY CMP0078)
    cmake_policy(SET CMP0078 NEW)
  endif()
  if (POLICY CMP0086)
    cmake_policy(SET CMP0086 NEW)
  endif()

  include(${SWIG_USE_FILE})
  set(CMAKE_SWIG_FLAGS "")

  include_directories(${PROJECT_SOURCE_DIR}/include)
  include_directories(${PYTHON_INCLUDE_PATH})
<<<<<<< HEAD

  set(swig_files
    Angle
    GaussMarkovProcess
    Matrix3
    Matrix4
    Pose3
    Quaternion
    PID
    Rand
    SemanticVersion
    Vector2
    Vector3
    Vector4)
=======
>>>>>>> c3ab4dc3
endif()

#################################
# Create and install Python interfaces
# Example usage
# $ export PYTHONPATH=/ws/install/lib/python/:$PYTHONPATH
if (PYTHONLIBS_FOUND)
  set_source_files_properties(python.i PROPERTIES CPLUSPLUS ON)
  set_source_files_properties(python.i PROPERTIES SWIG_FLAGS "-includeall")
  set_source_files_properties(python.i PROPERTIES SWIG_MODULE_NAME "math")
  set(SWIG_PY_LIB pymath)
  set(SWIG_PY_LIB_OUTPUT math)

  set(CMAKE_SWIG_OUTDIR "${CMAKE_BINARY_DIR}/lib/python")
  if(CMAKE_VERSION VERSION_GREATER 3.8.0)
    SWIG_ADD_LIBRARY(${SWIG_PY_LIB} LANGUAGE python SOURCES python.i)
  else()
    SWIG_ADD_MODULE(${SWIG_PY_LIB} python python.i)
  endif()

  SWIG_LINK_LIBRARIES(${SWIG_PY_LIB}
    ${PYTHON_LIBRARIES}
    ignition-math${PROJECT_VERSION_MAJOR}
  )

  if(NOT CMAKE_VERSION VERSION_GREATER_EQUAL 3.13.0)
    set(SWIG_PY_LIB "_${SWIG_PY_LIB}")
    set(SWIG_PY_LIB_OUTPUT "_${SWIG_PY_LIB_OUTPUT}")
  endif()

  set_target_properties(${SWIG_PY_LIB}
    PROPERTIES
      OUTPUT_NAME ${SWIG_PY_LIB_OUTPUT}
  )

  # Suppress warnings on SWIG-generated files
  target_compile_options(${SWIG_PY_LIB} PRIVATE
    $<$<CXX_COMPILER_ID:GNU>:-Wno-pedantic -Wno-shadow -Wno-maybe-uninitialized -Wno-unused-parameter -Wno-cast-function-type -Wno-missing-field-initializers -Wno-class-memaccess>
    $<$<CXX_COMPILER_ID:Clang>:-Wno-shadow -Wno-maybe-uninitialized -Wno-unused-parameter -Wno-cast-function-type -Wno-missing-field-initializers -Wno-class-memaccess>
    $<$<CXX_COMPILER_ID:AppleClang>:-Wno-shadow -Wno-maybe-uninitialized -Wno-unused-parameter -Wno-cast-function-type -Wno-missing-field-initializers -Wno-class-memaccess>
  )
  install(TARGETS ${SWIG_PY_LIB} DESTINATION ${IGN_LIB_INSTALL_DIR}/python/ignition)
  install(FILES ${CMAKE_BINARY_DIR}/lib/python/math.py DESTINATION ${IGN_LIB_INSTALL_DIR}/python/ignition)

  if (BUILD_TESTING)
    # Add the Python tests
    set(python_tests
      Angle_TEST
      Color_TEST
      GaussMarkovProcess_TEST
      Kmeans_TEST
      Line2_TEST
      Line3_TEST
      Matrix3_TEST
      Matrix4_TEST
      PID_TEST
      Pose3_TEST
      python_TEST
      Quaternion_TEST
      Rand_TEST
      RollingMean_TEST
      SemanticVersion_TEST
      SignalStats_TEST
      Spline_TEST
      Temperature_TEST
      Triangle_TEST
      Vector2_TEST
      Vector3_TEST
      Vector3Stats_TEST
      Vector4_TEST
    )

    foreach (test ${python_tests})
      add_test(NAME ${test}.py COMMAND
        python3 ${CMAKE_SOURCE_DIR}/src/python/${test}.py)

      set(_env_vars)
      list(APPEND _env_vars "PYTHONPATH=${FAKE_INSTALL_PREFIX}/lib/python/")
      list(APPEND _env_vars "LD_LIBRARY_PATH=${FAKE_INSTALL_PREFIX}/lib:$ENV{LD_LIBRARY_PATH}")
      set_tests_properties(${test}.py PROPERTIES
        ENVIRONMENT "${_env_vars}")
    endforeach()
  endif()

endif()<|MERGE_RESOLUTION|>--- conflicted
+++ resolved
@@ -13,23 +13,6 @@
 
   include_directories(${PROJECT_SOURCE_DIR}/include)
   include_directories(${PYTHON_INCLUDE_PATH})
-<<<<<<< HEAD
-
-  set(swig_files
-    Angle
-    GaussMarkovProcess
-    Matrix3
-    Matrix4
-    Pose3
-    Quaternion
-    PID
-    Rand
-    SemanticVersion
-    Vector2
-    Vector3
-    Vector4)
-=======
->>>>>>> c3ab4dc3
 endif()
 
 #################################
