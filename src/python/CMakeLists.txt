--- conflicted
+++ resolved
@@ -100,11 +100,6 @@
       PID_TEST
       Plane_TEST
       python_TEST
-<<<<<<< HEAD
-      RotationSpline_TEST
-=======
-      SignalStats_TEST
->>>>>>> 90854018
       Sphere_TEST
       SphericalCoordinates_TEST
       Temperature_TEST
