--- conflicted
+++ resolved
@@ -107,12 +107,6 @@
       Plane_TEST
       Pose3_TEST
       python_TEST
-<<<<<<< HEAD
-      Rand_TEST
-      RollingMean_TEST
-=======
-      Quaternion_TEST
->>>>>>> b0f3685a
       RotationSpline_TEST
       SemanticVersion_TEST
       SignalStats_TEST
