--- conflicted
+++ resolved
@@ -111,11 +111,8 @@
       RotationSpline_TEST
       SemanticVersion_TEST
       SignalStats_TEST
-<<<<<<< HEAD
       Sphere_TEST
-=======
       SphericalCoordinates_TEST
->>>>>>> 742a888c
       Spline_TEST
       StopWatch_TEST
       Temperature_TEST
