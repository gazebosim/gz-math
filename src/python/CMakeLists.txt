#################################################
# Setup swig
if (SWIG_FOUND)
  if (POLICY CMP0078)
    cmake_policy(SET CMP0078 NEW)
  endif()
  if (POLICY CMP0086)
    cmake_policy(SET CMP0086 NEW)
  endif()

  include(${SWIG_USE_FILE})
  set(CMAKE_SWIG_FLAGS "")

  include_directories(${PROJECT_SOURCE_DIR}/include)
  include_directories(${PYTHON_INCLUDE_PATH})
endif()

#################################
# Create and install Python interfaces
# Example usage
# $ export PYTHONPATH=/ws/install/lib/python/:$PYTHONPATH
if (PYTHONLIBS_FOUND)
  set_source_files_properties(python.i PROPERTIES CPLUSPLUS ON)
  set_source_files_properties(python.i PROPERTIES SWIG_FLAGS "-includeall")
  set_source_files_properties(python.i PROPERTIES SWIG_MODULE_NAME "math")
  set(SWIG_PY_LIB pymath)
  set(SWIG_PY_LIB_OUTPUT math)

  set(CMAKE_SWIG_OUTDIR "${CMAKE_BINARY_DIR}/lib/python/swig")
  if(CMAKE_VERSION VERSION_GREATER 3.8.0)
    SWIG_ADD_LIBRARY(${SWIG_PY_LIB} LANGUAGE python SOURCES python.i)
  else()
    SWIG_ADD_MODULE(${SWIG_PY_LIB} python python.i)
  endif()

  SWIG_LINK_LIBRARIES(${SWIG_PY_LIB}
    ${PYTHON_LIBRARIES}
    ignition-math${PROJECT_VERSION_MAJOR}
  )

  if(NOT CMAKE_VERSION VERSION_GREATER_EQUAL 3.13.0)
    set(SWIG_PY_LIB "_${SWIG_PY_LIB}")
    set(SWIG_PY_LIB_OUTPUT "_${SWIG_PY_LIB_OUTPUT}")
  endif()

  set_target_properties(${SWIG_PY_LIB}
    PROPERTIES
      OUTPUT_NAME ${SWIG_PY_LIB_OUTPUT}
  )

  # Suppress warnings on SWIG-generated files
  target_compile_options(${SWIG_PY_LIB} PRIVATE
    $<$<CXX_COMPILER_ID:GNU>:-Wno-pedantic -Wno-shadow -Wno-maybe-uninitialized -Wno-unused-parameter -Wno-cast-function-type -Wno-missing-field-initializers -Wno-class-memaccess>
    $<$<CXX_COMPILER_ID:Clang>:-Wno-shadow -Wno-maybe-uninitialized -Wno-unused-parameter -Wno-cast-function-type -Wno-missing-field-initializers -Wno-class-memaccess>
    $<$<CXX_COMPILER_ID:AppleClang>:-Wno-shadow -Wno-maybe-uninitialized -Wno-unused-parameter -Wno-cast-function-type -Wno-missing-field-initializers -Wno-class-memaccess>
  )

  if(USE_SYSTEM_PATHS_FOR_PYTHON_INSTALLATION)
    if(${CMAKE_VERSION} VERSION_LESS "3.12.0")
      execute_process(
        COMMAND "${PYTHON_EXECUTABLE}" -c "if True:
	  from distutils import sysconfig as sc
	  print(sc.get_python_lib(plat_specific=True))"
        OUTPUT_VARIABLE Python3_SITEARCH
        OUTPUT_STRIP_TRAILING_WHITESPACE)
    else()
      # Get install variable from Python3 module
      # Python3_SITEARCH is available from 3.12 on, workaround if needed:
      find_package(Python3 COMPONENTS Interpreter)
    endif()

    if(USE_DIST_PACKAGES_FOR_PYTHON)
      string(REPLACE "site-packages" "dist-packages" IGN_PYTHON_INSTALL_PATH ${Python3_SITEARCH})
    else()
      # custom cmake command is returning dist-packages
      string(REPLACE "dist-packages" "site-packages" IGN_PYTHON_INSTALL_PATH ${Python3_SITEARCH})
    endif()
  else()
    # If not a system installation, respect local paths
    set(IGN_PYTHON_INSTALL_PATH ${IGN_LIB_INSTALL_DIR}/python/swig)
  endif()

  set(IGN_PYTHON_INSTALL_PATH "${IGN_PYTHON_INSTALL_PATH}/ignition")
  install(TARGETS ${SWIG_PY_LIB} DESTINATION ${IGN_PYTHON_INSTALL_PATH})
  install(FILES ${CMAKE_BINARY_DIR}/lib/python/swig/math.py DESTINATION ${IGN_PYTHON_INSTALL_PATH})

  if (BUILD_TESTING)
    # Add the Python tests
    set(python_tests
      Box_TEST
      Cylinder_TEST
      Frustum_TEST
<<<<<<< HEAD
      Inertial_TEST
=======
      OrientedBox_TEST
>>>>>>> 52830166
      Plane_TEST
      python_TEST
      SignalStats_TEST
      Sphere_TEST
      SphericalCoordinates_TEST
      Vector3Stats_TEST
    )

    foreach (test ${python_tests})
      add_test(NAME ${test}.py COMMAND
        "${PYTHON_EXECUTABLE}" "${CMAKE_SOURCE_DIR}/src/python/${test}.py")

      set(_env_vars)
      list(APPEND _env_vars "PYTHONPATH=${FAKE_INSTALL_PREFIX}/lib/python/swig")
      list(APPEND _env_vars "LD_LIBRARY_PATH=${FAKE_INSTALL_PREFIX}/lib:$ENV{LD_LIBRARY_PATH}")
      set_tests_properties(${test}.py PROPERTIES
        ENVIRONMENT "${_env_vars}")
    endforeach()
  endif()

endif()<|MERGE_RESOLUTION|>--- conflicted
+++ resolved
@@ -90,11 +90,6 @@
       Box_TEST
       Cylinder_TEST
       Frustum_TEST
-<<<<<<< HEAD
-      Inertial_TEST
-=======
-      OrientedBox_TEST
->>>>>>> 52830166
       Plane_TEST
       python_TEST
       SignalStats_TEST
