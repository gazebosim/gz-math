#################################################
# Setup swig
if (SWIG_FOUND)
  if (POLICY CMP0078)
    cmake_policy(SET CMP0078 NEW)
  endif()
  if (POLICY CMP0086)
    cmake_policy(SET CMP0086 NEW)
  endif()

  include(${SWIG_USE_FILE})
  set(CMAKE_SWIG_FLAGS "")

  include_directories(${PROJECT_SOURCE_DIR}/include)
  include_directories(${PYTHON_INCLUDE_PATH})
endif()

#################################
# Create and install Python interfaces
# Example usage
# $ export PYTHONPATH=/ws/install/lib/python/:$PYTHONPATH
if (PYTHONLIBS_FOUND)
  set_source_files_properties(python.i PROPERTIES CPLUSPLUS ON)
  set_source_files_properties(python.i PROPERTIES SWIG_FLAGS "-includeall")
  set_source_files_properties(python.i PROPERTIES SWIG_MODULE_NAME "math")
  set(SWIG_PY_LIB pymath)
  set(SWIG_PY_LIB_OUTPUT math)

  set(CMAKE_SWIG_OUTDIR "${CMAKE_BINARY_DIR}/lib/python/swig")
  if(CMAKE_VERSION VERSION_GREATER 3.8.0)
    SWIG_ADD_LIBRARY(${SWIG_PY_LIB} LANGUAGE python SOURCES python.i)
  else()
    SWIG_ADD_MODULE(${SWIG_PY_LIB} python python.i)
  endif()

  SWIG_LINK_LIBRARIES(${SWIG_PY_LIB}
    ${PYTHON_LIBRARIES}
    ignition-math${PROJECT_VERSION_MAJOR}
  )

  if(NOT CMAKE_VERSION VERSION_GREATER_EQUAL 3.13.0)
    set(SWIG_PY_LIB "_${SWIG_PY_LIB}")
    set(SWIG_PY_LIB_OUTPUT "_${SWIG_PY_LIB_OUTPUT}")
  endif()

  set_target_properties(${SWIG_PY_LIB}
    PROPERTIES
      OUTPUT_NAME ${SWIG_PY_LIB_OUTPUT}
  )

  # Suppress warnings on SWIG-generated files
  target_compile_options(${SWIG_PY_LIB} PRIVATE
    $<$<CXX_COMPILER_ID:GNU>:-Wno-pedantic -Wno-shadow -Wno-maybe-uninitialized -Wno-unused-parameter -Wno-cast-function-type -Wno-missing-field-initializers -Wno-class-memaccess>
    $<$<CXX_COMPILER_ID:Clang>:-Wno-shadow -Wno-maybe-uninitialized -Wno-unused-parameter -Wno-cast-function-type -Wno-missing-field-initializers -Wno-class-memaccess>
    $<$<CXX_COMPILER_ID:AppleClang>:-Wno-shadow -Wno-maybe-uninitialized -Wno-unused-parameter -Wno-cast-function-type -Wno-missing-field-initializers -Wno-class-memaccess>
  )

  if(USE_SYSTEM_PATHS_FOR_PYTHON_INSTALLATION)
    if(${CMAKE_VERSION} VERSION_LESS "3.12.0")
      execute_process(
        COMMAND "${PYTHON_EXECUTABLE}" -c "if True:
	  from distutils import sysconfig as sc
	  print(sc.get_python_lib(plat_specific=True))"
        OUTPUT_VARIABLE Python3_SITEARCH
        OUTPUT_STRIP_TRAILING_WHITESPACE)
    else()
      # Get install variable from Python3 module
      # Python3_SITEARCH is available from 3.12 on, workaround if needed:
      find_package(Python3 COMPONENTS Interpreter)
    endif()

    if(USE_DIST_PACKAGES_FOR_PYTHON)
      string(REPLACE "site-packages" "dist-packages" IGN_PYTHON_INSTALL_PATH ${Python3_SITEARCH})
    else()
      # custom cmake command is returning dist-packages
      string(REPLACE "dist-packages" "site-packages" IGN_PYTHON_INSTALL_PATH ${Python3_SITEARCH})
    endif()
  else()
    # If not a system installation, respect local paths
    set(IGN_PYTHON_INSTALL_PATH ${IGN_LIB_INSTALL_DIR}/python/swig)
  endif()

  set(IGN_PYTHON_INSTALL_PATH "${IGN_PYTHON_INSTALL_PATH}/ignition")
  install(TARGETS ${SWIG_PY_LIB} DESTINATION ${IGN_PYTHON_INSTALL_PATH})
  install(FILES ${CMAKE_BINARY_DIR}/lib/python/swig/math.py DESTINATION ${IGN_PYTHON_INSTALL_PATH})

  if (BUILD_TESTING)
    # Add the Python tests
    set(python_tests
      Cylinder_TEST
<<<<<<< HEAD
      Inertial_TEST
=======
      Frustum_TEST
>>>>>>> 1868ce94
      OrientedBox_TEST
      python_TEST
      SignalStats_TEST
      Sphere_TEST
      SphericalCoordinates_TEST
      Vector3Stats_TEST
    )

    foreach (test ${python_tests})
      add_test(NAME ${test}.py COMMAND
        "${PYTHON_EXECUTABLE}" "${CMAKE_SOURCE_DIR}/src/python/${test}.py")

      set(_env_vars)
      list(APPEND _env_vars "PYTHONPATH=${FAKE_INSTALL_PREFIX}/lib/python/swig")
      list(APPEND _env_vars "LD_LIBRARY_PATH=${FAKE_INSTALL_PREFIX}/lib:$ENV{LD_LIBRARY_PATH}")
      set_tests_properties(${test}.py PROPERTIES
        ENVIRONMENT "${_env_vars}")
    endforeach()
  endif()

endif()<|MERGE_RESOLUTION|>--- conflicted
+++ resolved
@@ -88,11 +88,6 @@
     # Add the Python tests
     set(python_tests
       Cylinder_TEST
-<<<<<<< HEAD
-      Inertial_TEST
-=======
-      Frustum_TEST
->>>>>>> 1868ce94
       OrientedBox_TEST
       python_TEST
       SignalStats_TEST
