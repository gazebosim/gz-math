#################################################
# Setup swig
if (SWIG_FOUND)
  if (POLICY CMP0078)
    cmake_policy(SET CMP0078 NEW)
  endif()
  if (POLICY CMP0086)
    cmake_policy(SET CMP0086 NEW)
  endif()

  include(${SWIG_USE_FILE})
  set(CMAKE_SWIG_FLAGS "")

  include_directories(${PROJECT_SOURCE_DIR}/include)
  include_directories(${PYTHON_INCLUDE_PATH})
endif()

#################################
# Create and install Python interfaces
# Example usage
# $ export PYTHONPATH=/ws/install/lib/python/:$PYTHONPATH
if (PYTHONLIBS_FOUND)
  set_source_files_properties(python.i PROPERTIES CPLUSPLUS ON)
  set_source_files_properties(python.i PROPERTIES SWIG_FLAGS "-includeall")
  set_source_files_properties(python.i PROPERTIES SWIG_MODULE_NAME "math")
  set(SWIG_PY_LIB pymath)
  set(SWIG_PY_LIB_OUTPUT math)

  set(CMAKE_SWIG_OUTDIR "${CMAKE_BINARY_DIR}/lib/python")
  if(CMAKE_VERSION VERSION_GREATER 3.8.0)
    SWIG_ADD_LIBRARY(${SWIG_PY_LIB} LANGUAGE python SOURCES python.i)
  else()
    SWIG_ADD_MODULE(${SWIG_PY_LIB} python python.i)
  endif()

  SWIG_LINK_LIBRARIES(${SWIG_PY_LIB}
    ${PYTHON_LIBRARIES}
    ignition-math${PROJECT_VERSION_MAJOR}
  )

  if(NOT CMAKE_VERSION VERSION_GREATER_EQUAL 3.13.0)
    set(SWIG_PY_LIB "_${SWIG_PY_LIB}")
    set(SWIG_PY_LIB_OUTPUT "_${SWIG_PY_LIB_OUTPUT}")
  endif()

  set_target_properties(${SWIG_PY_LIB}
    PROPERTIES
      OUTPUT_NAME ${SWIG_PY_LIB_OUTPUT}
  )

  # Suppress warnings on SWIG-generated files
  target_compile_options(${SWIG_PY_LIB} PRIVATE
    $<$<CXX_COMPILER_ID:GNU>:-Wno-pedantic -Wno-shadow -Wno-maybe-uninitialized -Wno-unused-parameter -Wno-cast-function-type -Wno-missing-field-initializers -Wno-class-memaccess>
    $<$<CXX_COMPILER_ID:Clang>:-Wno-shadow -Wno-maybe-uninitialized -Wno-unused-parameter -Wno-cast-function-type -Wno-missing-field-initializers -Wno-class-memaccess>
    $<$<CXX_COMPILER_ID:AppleClang>:-Wno-shadow -Wno-maybe-uninitialized -Wno-unused-parameter -Wno-cast-function-type -Wno-missing-field-initializers -Wno-class-memaccess>
  )
  install(TARGETS ${SWIG_PY_LIB} DESTINATION ${IGN_LIB_INSTALL_DIR}/python/ignition)
  install(FILES ${CMAKE_BINARY_DIR}/lib/python/math.py DESTINATION ${IGN_LIB_INSTALL_DIR}/python/ignition)

  if (BUILD_TESTING)
    # Add the Python tests
    set(python_tests
      Angle_TEST
      Color_TEST
      GaussMarkovProcess_TEST
      Line2_TEST
      Line3_TEST
      python_TEST
      Rand_TEST
      RollingMean_TEST
      SignalStats_TEST
      Spline_TEST
      Temperature_TEST
      Vector2_TEST
      Vector3_TEST
      Vector4_TEST
<<<<<<< HEAD
=======
      Temperature_TEST
      Triangle_TEST
>>>>>>> 3eae090b
    )

    foreach (test ${python_tests})
      add_test(NAME ${test}.py COMMAND
        python3 ${CMAKE_SOURCE_DIR}/src/python/${test}.py)

      set(_env_vars)
      list(APPEND _env_vars "PYTHONPATH=${FAKE_INSTALL_PREFIX}/lib/python/")
      list(APPEND _env_vars "LD_LIBRARY_PATH=${FAKE_INSTALL_PREFIX}/lib:$ENV{LD_LIBRARY_PATH}")
      set_tests_properties(${test}.py PROPERTIES
        ENVIRONMENT "${_env_vars}")
    endforeach()
  endif()

endif()<|MERGE_RESOLUTION|>--- conflicted
+++ resolved
@@ -71,14 +71,10 @@
       SignalStats_TEST
       Spline_TEST
       Temperature_TEST
+      Triangle_TEST
       Vector2_TEST
       Vector3_TEST
       Vector4_TEST
-<<<<<<< HEAD
-=======
-      Temperature_TEST
-      Triangle_TEST
->>>>>>> 3eae090b
     )
 
     foreach (test ${python_tests})
