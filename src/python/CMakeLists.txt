#################################################
# Setup swig
if (SWIG_FOUND)
  if (POLICY CMP0078)
    cmake_policy(SET CMP0078 NEW)
  endif()
  if (POLICY CMP0086)
    cmake_policy(SET CMP0086 NEW)
  endif()

  include(${SWIG_USE_FILE})
  set(CMAKE_SWIG_FLAGS "")

  include_directories(${PROJECT_SOURCE_DIR}/include)
  include_directories(${PYTHON_INCLUDE_PATH})
<<<<<<< HEAD

  set(swig_files
    Angle
    Filter
    GaussMarkovProcess
    Matrix3
    Matrix4
    MovingWindowFilter
    Pose3
    Quaternion
    Rand
    RotationSpline
    Vector2
    Vector3
    Vector4)
=======
>>>>>>> b54dce57
endif()

#################################
# Create and install Python interfaces
# Example usage
# $ export PYTHONPATH=/ws/install/lib/python/:$PYTHONPATH
if (PYTHONLIBS_FOUND)
  set_source_files_properties(python.i PROPERTIES CPLUSPLUS ON)
  set_source_files_properties(python.i PROPERTIES SWIG_FLAGS "-includeall")
  set_source_files_properties(python.i PROPERTIES SWIG_MODULE_NAME "math")
  set(SWIG_PY_LIB pymath)
  set(SWIG_PY_LIB_OUTPUT math)

  set(CMAKE_SWIG_OUTDIR "${CMAKE_BINARY_DIR}/lib/python")
  if(CMAKE_VERSION VERSION_GREATER 3.8.0)
    SWIG_ADD_LIBRARY(${SWIG_PY_LIB} LANGUAGE python SOURCES python.i)
  else()
    SWIG_ADD_MODULE(${SWIG_PY_LIB} python python.i)
  endif()

  SWIG_LINK_LIBRARIES(${SWIG_PY_LIB}
    ${PYTHON_LIBRARIES}
    ignition-math${PROJECT_VERSION_MAJOR}
  )

  if(NOT CMAKE_VERSION VERSION_GREATER_EQUAL 3.13.0)
    set(SWIG_PY_LIB "_${SWIG_PY_LIB}")
    set(SWIG_PY_LIB_OUTPUT "_${SWIG_PY_LIB_OUTPUT}")
  endif()

  set_target_properties(${SWIG_PY_LIB}
    PROPERTIES
      OUTPUT_NAME ${SWIG_PY_LIB_OUTPUT}
  )

  # Suppress warnings on SWIG-generated files
  target_compile_options(${SWIG_PY_LIB} PRIVATE
    $<$<CXX_COMPILER_ID:GNU>:-Wno-pedantic -Wno-shadow -Wno-maybe-uninitialized -Wno-unused-parameter -Wno-cast-function-type -Wno-missing-field-initializers -Wno-class-memaccess>
    $<$<CXX_COMPILER_ID:Clang>:-Wno-shadow -Wno-maybe-uninitialized -Wno-unused-parameter -Wno-cast-function-type -Wno-missing-field-initializers -Wno-class-memaccess>
    $<$<CXX_COMPILER_ID:AppleClang>:-Wno-shadow -Wno-maybe-uninitialized -Wno-unused-parameter -Wno-cast-function-type -Wno-missing-field-initializers -Wno-class-memaccess>
  )

  if(USE_SYSTEM_PATHS_FOR_PYTHON_INSTALLATION)
    if(${CMAKE_VERSION} VERSION_LESS "3.12.0")
      execute_process(
        COMMAND "${PYTHON_EXECUTABLE}" -c "if True:
	  from distutils import sysconfig as sc
	  print(sc.get_python_lib(plat_specific=True))"
        OUTPUT_VARIABLE Python3_SITEARCH
        OUTPUT_STRIP_TRAILING_WHITESPACE)
    else()
      # Get install variable from Python3 module
      # Python3_SITEARCH is available from 3.12 on, workaround if needed:
      find_package(Python3 COMPONENTS Interpreter)
    endif()

    if(USE_DIST_PACKAGES_FOR_PYTHON)
      string(REPLACE "site-packages" "dist-packages" IGN_PYTHON_INSTALL_PATH ${Python3_SITEARCH})
    else()
      # custom cmake command is returning dist-packages
      string(REPLACE "dist-packages" "site-packages" IGN_PYTHON_INSTALL_PATH ${Python3_SITEARCH})
    endif()
  else()
    # If not a system installation, respect local paths
    set(IGN_PYTHON_INSTALL_PATH ${IGN_LIB_INSTALL_DIR}/python)
  endif()

  set(IGN_PYTHON_INSTALL_PATH "${IGN_PYTHON_INSTALL_PATH}/ignition")
  install(TARGETS ${SWIG_PY_LIB} DESTINATION ${IGN_PYTHON_INSTALL_PATH})
  install(FILES ${CMAKE_BINARY_DIR}/lib/python/math.py DESTINATION ${IGN_PYTHON_INSTALL_PATH})

  if (BUILD_TESTING)
    # Add the Python tests
    set(python_tests
      Angle_TEST
<<<<<<< HEAD
      Filter_TEST
      GaussMarkovProcess_TEST
      Matrix3_TEST
      Matrix4_TEST
      MovingWindowFilter_TEST
=======
      Color_TEST
      GaussMarkovProcess_TEST
      Kmeans_TEST
      Line2_TEST
      Line3_TEST
      Matrix3_TEST
      Matrix4_TEST
      PID_TEST
>>>>>>> b54dce57
      Pose3_TEST
      python_TEST
      Quaternion_TEST
      Rand_TEST
<<<<<<< HEAD
      RotationSpline_TEST
=======
      RollingMean_TEST
      SemanticVersion_TEST
      SignalStats_TEST
      Spline_TEST
      Temperature_TEST
      Triangle_TEST
>>>>>>> b54dce57
      Vector2_TEST
      Vector3_TEST
      Vector3Stats_TEST
      Vector4_TEST
    )

    foreach (test ${python_tests})
      add_test(NAME ${test}.py COMMAND
        python3 ${CMAKE_SOURCE_DIR}/src/python/${test}.py)

      set(_env_vars)
      list(APPEND _env_vars "PYTHONPATH=${FAKE_INSTALL_PREFIX}/lib/python/")
      list(APPEND _env_vars "LD_LIBRARY_PATH=${FAKE_INSTALL_PREFIX}/lib:$ENV{LD_LIBRARY_PATH}")
      set_tests_properties(${test}.py PROPERTIES
        ENVIRONMENT "${_env_vars}")
    endforeach()
  endif()

endif()<|MERGE_RESOLUTION|>--- conflicted
+++ resolved
@@ -13,24 +13,6 @@
 
   include_directories(${PROJECT_SOURCE_DIR}/include)
   include_directories(${PYTHON_INCLUDE_PATH})
-<<<<<<< HEAD
-
-  set(swig_files
-    Angle
-    Filter
-    GaussMarkovProcess
-    Matrix3
-    Matrix4
-    MovingWindowFilter
-    Pose3
-    Quaternion
-    Rand
-    RotationSpline
-    Vector2
-    Vector3
-    Vector4)
-=======
->>>>>>> b54dce57
 endif()
 
 #################################
@@ -106,36 +88,27 @@
     # Add the Python tests
     set(python_tests
       Angle_TEST
-<<<<<<< HEAD
+      Color_TEST
       Filter_TEST
-      GaussMarkovProcess_TEST
-      Matrix3_TEST
-      Matrix4_TEST
-      MovingWindowFilter_TEST
-=======
-      Color_TEST
       GaussMarkovProcess_TEST
       Kmeans_TEST
       Line2_TEST
       Line3_TEST
       Matrix3_TEST
       Matrix4_TEST
+      MovingWindowFilter_TEST
       PID_TEST
->>>>>>> b54dce57
       Pose3_TEST
       python_TEST
       Quaternion_TEST
       Rand_TEST
-<<<<<<< HEAD
+      RollingMean_TEST
       RotationSpline_TEST
-=======
-      RollingMean_TEST
       SemanticVersion_TEST
       SignalStats_TEST
       Spline_TEST
       Temperature_TEST
       Triangle_TEST
->>>>>>> b54dce57
       Vector2_TEST
       Vector3_TEST
       Vector3Stats_TEST
