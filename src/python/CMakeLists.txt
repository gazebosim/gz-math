#################################################
# Setup swig
if (SWIG_FOUND)
  if (POLICY CMP0078)
    cmake_policy(SET CMP0078 NEW)
  endif()
  if (POLICY CMP0086)
    cmake_policy(SET CMP0086 NEW)
  endif()

  include(${SWIG_USE_FILE})
  set(CMAKE_SWIG_FLAGS "")

  include_directories(${PROJECT_SOURCE_DIR}/include)
  include_directories(${PYTHON_INCLUDE_PATH})
endif()

#################################
# Create and install Python interfaces
# Example usage
# $ export PYTHONPATH=/ws/install/lib/python/:$PYTHONPATH
if (PYTHONLIBS_FOUND)
  set_source_files_properties(python.i PROPERTIES CPLUSPLUS ON)
  set_source_files_properties(python.i PROPERTIES SWIG_FLAGS "-includeall")
  set_source_files_properties(python.i PROPERTIES SWIG_MODULE_NAME "math")
  set(SWIG_PY_LIB pymath)
  set(SWIG_PY_LIB_OUTPUT math)

  set(CMAKE_SWIG_OUTDIR "${CMAKE_BINARY_DIR}/lib/python/swig")
  if(CMAKE_VERSION VERSION_GREATER 3.8.0)
    SWIG_ADD_LIBRARY(${SWIG_PY_LIB} LANGUAGE python SOURCES python.i)
  else()
    SWIG_ADD_MODULE(${SWIG_PY_LIB} python python.i)
  endif()

  SWIG_LINK_LIBRARIES(${SWIG_PY_LIB}
    ${PYTHON_LIBRARIES}
    ignition-math${PROJECT_VERSION_MAJOR}
  )

  if(NOT CMAKE_VERSION VERSION_GREATER_EQUAL 3.13.0)
    set(SWIG_PY_LIB "_${SWIG_PY_LIB}")
    set(SWIG_PY_LIB_OUTPUT "_${SWIG_PY_LIB_OUTPUT}")
  endif()

  set_target_properties(${SWIG_PY_LIB}
    PROPERTIES
      OUTPUT_NAME ${SWIG_PY_LIB_OUTPUT}
  )

  # Suppress warnings on SWIG-generated files
  target_compile_options(${SWIG_PY_LIB} PRIVATE
    $<$<CXX_COMPILER_ID:GNU>:-Wno-pedantic -Wno-shadow -Wno-maybe-uninitialized -Wno-unused-parameter -Wno-cast-function-type -Wno-missing-field-initializers -Wno-class-memaccess>
    $<$<CXX_COMPILER_ID:Clang>:-Wno-shadow -Wno-maybe-uninitialized -Wno-unused-parameter -Wno-cast-function-type -Wno-missing-field-initializers -Wno-class-memaccess>
    $<$<CXX_COMPILER_ID:AppleClang>:-Wno-shadow -Wno-maybe-uninitialized -Wno-unused-parameter -Wno-cast-function-type -Wno-missing-field-initializers -Wno-class-memaccess>
  )

  if(USE_SYSTEM_PATHS_FOR_PYTHON_INSTALLATION)
    if(${CMAKE_VERSION} VERSION_LESS "3.12.0")
      execute_process(
        COMMAND "${PYTHON_EXECUTABLE}" -c "if True:
	  from distutils import sysconfig as sc
	  print(sc.get_python_lib(plat_specific=True))"
        OUTPUT_VARIABLE Python3_SITEARCH
        OUTPUT_STRIP_TRAILING_WHITESPACE)
    else()
      # Get install variable from Python3 module
      # Python3_SITEARCH is available from 3.12 on, workaround if needed:
      find_package(Python3 COMPONENTS Interpreter)
    endif()

    if(USE_DIST_PACKAGES_FOR_PYTHON)
      string(REPLACE "site-packages" "dist-packages" IGN_PYTHON_INSTALL_PATH ${Python3_SITEARCH})
    else()
      # custom cmake command is returning dist-packages
      string(REPLACE "dist-packages" "site-packages" IGN_PYTHON_INSTALL_PATH ${Python3_SITEARCH})
    endif()
  else()
    # If not a system installation, respect local paths
    set(IGN_PYTHON_INSTALL_PATH ${IGN_LIB_INSTALL_DIR}/python/swig)
  endif()

  set(IGN_PYTHON_INSTALL_PATH "${IGN_PYTHON_INSTALL_PATH}/ignition")
  install(TARGETS ${SWIG_PY_LIB} DESTINATION ${IGN_PYTHON_INSTALL_PATH})
  install(FILES ${CMAKE_BINARY_DIR}/lib/python/swig/math.py DESTINATION ${IGN_PYTHON_INSTALL_PATH})

  if (BUILD_TESTING)
    # Add the Python tests
    set(python_tests
      AxisAlignedBox_TEST
      Box_TEST
      Cylinder_TEST
      DiffDriveOdometry_TEST
      Filter_TEST
      Frustum_TEST
<<<<<<< HEAD
      Helpers_TEST
=======
      GaussMarkovProcess_TEST
>>>>>>> 1cac6547
      Inertial_TEST
      Kmeans_TEST
      MassMatrix3_TEST
      Material_TEST
      Matrix3_TEST
      Matrix4_TEST
      OrientedBox_TEST
      PID_TEST
      Plane_TEST
      Pose3_TEST
      python_TEST
      RotationSpline_TEST
      SemanticVersion_TEST
      SignalStats_TEST
      Sphere_TEST
      SphericalCoordinates_TEST
      Spline_TEST
      Temperature_TEST
      Triangle_TEST
      Triangle3_TEST
      Vector3Stats_TEST
    )

    foreach (test ${python_tests})
      add_test(NAME ${test}.py COMMAND
        "${PYTHON_EXECUTABLE}" "${CMAKE_SOURCE_DIR}/src/python/${test}.py")

      set(_env_vars)
      list(APPEND _env_vars "PYTHONPATH=${FAKE_INSTALL_PREFIX}/lib/python/swig")
      list(APPEND _env_vars "LD_LIBRARY_PATH=${FAKE_INSTALL_PREFIX}/lib:$ENV{LD_LIBRARY_PATH}")
      set_tests_properties(${test}.py PROPERTIES
        ENVIRONMENT "${_env_vars}")
    endforeach()
  endif()

endif()<|MERGE_RESOLUTION|>--- conflicted
+++ resolved
@@ -93,11 +93,6 @@
       DiffDriveOdometry_TEST
       Filter_TEST
       Frustum_TEST
-<<<<<<< HEAD
-      Helpers_TEST
-=======
-      GaussMarkovProcess_TEST
->>>>>>> 1cac6547
       Inertial_TEST
       Kmeans_TEST
       MassMatrix3_TEST
