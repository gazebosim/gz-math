--- conflicted
+++ resolved
@@ -92,11 +92,8 @@
       Frustum_TEST
       Inertial_TEST
       OrientedBox_TEST
-<<<<<<< HEAD
+      Plane_TEST
       PID_TEST
-=======
-      Plane_TEST
->>>>>>> 9c28568a
       python_TEST
       SignalStats_TEST
       Sphere_TEST
