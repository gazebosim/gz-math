#################################################
# Setup swig
if (SWIG_FOUND)
  if (POLICY CMP0078)
    cmake_policy(SET CMP0078 NEW)
  endif()
  if (POLICY CMP0086)
    cmake_policy(SET CMP0086 NEW)
  endif()

  include(${SWIG_USE_FILE})
  set(CMAKE_SWIG_FLAGS "")

  include_directories(${PROJECT_SOURCE_DIR}/include)
  include_directories(${PYTHON_INCLUDE_PATH})
endif()

#################################
# Create and install Python interfaces
# Example usage
# $ export PYTHONPATH=/ws/install/lib/python/:$PYTHONPATH
if (PYTHONLIBS_FOUND)
  set_source_files_properties(python.i PROPERTIES CPLUSPLUS ON)
  set_source_files_properties(python.i PROPERTIES SWIG_FLAGS "-includeall")
  set_source_files_properties(python.i PROPERTIES SWIG_MODULE_NAME "math")
  set(SWIG_PY_LIB pymath)
  set(SWIG_PY_LIB_OUTPUT math)

  set(CMAKE_SWIG_OUTDIR "${CMAKE_BINARY_DIR}/lib/python/swig")
  if(CMAKE_VERSION VERSION_GREATER 3.8.0)
    SWIG_ADD_LIBRARY(${SWIG_PY_LIB} LANGUAGE python SOURCES python.i)
  else()
    SWIG_ADD_MODULE(${SWIG_PY_LIB} python python.i)
  endif()

  SWIG_LINK_LIBRARIES(${SWIG_PY_LIB}
    ${PYTHON_LIBRARIES}
    ignition-math${PROJECT_VERSION_MAJOR}
  )

  if(NOT CMAKE_VERSION VERSION_GREATER_EQUAL 3.13.0)
    set(SWIG_PY_LIB "_${SWIG_PY_LIB}")
    set(SWIG_PY_LIB_OUTPUT "_${SWIG_PY_LIB_OUTPUT}")
  endif()

  set_target_properties(${SWIG_PY_LIB}
    PROPERTIES
      OUTPUT_NAME ${SWIG_PY_LIB_OUTPUT}
  )

  # Suppress warnings on SWIG-generated files
  target_compile_options(${SWIG_PY_LIB} PRIVATE
    $<$<CXX_COMPILER_ID:GNU>:-Wno-pedantic -Wno-shadow -Wno-maybe-uninitialized -Wno-unused-parameter -Wno-cast-function-type -Wno-missing-field-initializers -Wno-class-memaccess>
    $<$<CXX_COMPILER_ID:Clang>:-Wno-shadow -Wno-maybe-uninitialized -Wno-unused-parameter -Wno-cast-function-type -Wno-missing-field-initializers -Wno-class-memaccess>
    $<$<CXX_COMPILER_ID:AppleClang>:-Wno-shadow -Wno-maybe-uninitialized -Wno-unused-parameter -Wno-cast-function-type -Wno-missing-field-initializers -Wno-class-memaccess>
  )

  if(USE_SYSTEM_PATHS_FOR_PYTHON_INSTALLATION)
    if(${CMAKE_VERSION} VERSION_LESS "3.12.0")
      execute_process(
        COMMAND "${PYTHON_EXECUTABLE}" -c "if True:
	  from distutils import sysconfig as sc
	  print(sc.get_python_lib(plat_specific=True))"
        OUTPUT_VARIABLE Python3_SITEARCH
        OUTPUT_STRIP_TRAILING_WHITESPACE)
    else()
      # Get install variable from Python3 module
      # Python3_SITEARCH is available from 3.12 on, workaround if needed:
      find_package(Python3 COMPONENTS Interpreter)
    endif()

    if(USE_DIST_PACKAGES_FOR_PYTHON)
      string(REPLACE "site-packages" "dist-packages" IGN_PYTHON_INSTALL_PATH ${Python3_SITEARCH})
    else()
      # custom cmake command is returning dist-packages
      string(REPLACE "dist-packages" "site-packages" IGN_PYTHON_INSTALL_PATH ${Python3_SITEARCH})
    endif()
  else()
    # If not a system installation, respect local paths
    set(IGN_PYTHON_INSTALL_PATH ${IGN_LIB_INSTALL_DIR}/python/swig)
  endif()

  set(IGN_PYTHON_INSTALL_PATH "${IGN_PYTHON_INSTALL_PATH}/ignition")
  install(TARGETS ${SWIG_PY_LIB} DESTINATION ${IGN_PYTHON_INSTALL_PATH})
  install(FILES ${CMAKE_BINARY_DIR}/lib/python/swig/math.py DESTINATION ${IGN_PYTHON_INSTALL_PATH})

  if (BUILD_TESTING)
    # Add the Python tests
    set(python_tests
      AxisAlignedBox_TEST
      Box_TEST
      Cylinder_TEST
<<<<<<< HEAD
      Filter_TEST
=======
      DiffDriveOdometry_TEST
>>>>>>> 2a4cb8bf
      Frustum_TEST
      GaussMarkovProcess_TEST
      Inertial_TEST
      Kmeans_TEST
      MassMatrix3_TEST
      Material_TEST
      Matrix4_TEST
      OrientedBox_TEST
      PID_TEST
      Plane_TEST
      Pose3_TEST
      python_TEST
      RotationSpline_TEST
      SignalStats_TEST
      Sphere_TEST
      SphericalCoordinates_TEST
      Temperature_TEST
      Triangle3_TEST
      Vector3Stats_TEST
    )

    foreach (test ${python_tests})
      add_test(NAME ${test}.py COMMAND
        "${PYTHON_EXECUTABLE}" "${CMAKE_SOURCE_DIR}/src/python/${test}.py")

      set(_env_vars)
      list(APPEND _env_vars "PYTHONPATH=${FAKE_INSTALL_PREFIX}/lib/python/swig")
      list(APPEND _env_vars "LD_LIBRARY_PATH=${FAKE_INSTALL_PREFIX}/lib:$ENV{LD_LIBRARY_PATH}")
      set_tests_properties(${test}.py PROPERTIES
        ENVIRONMENT "${_env_vars}")
    endforeach()
  endif()

endif()<|MERGE_RESOLUTION|>--- conflicted
+++ resolved
@@ -90,11 +90,8 @@
       AxisAlignedBox_TEST
       Box_TEST
       Cylinder_TEST
-<<<<<<< HEAD
+      DiffDriveOdometry_TEST
       Filter_TEST
-=======
-      DiffDriveOdometry_TEST
->>>>>>> 2a4cb8bf
       Frustum_TEST
       GaussMarkovProcess_TEST
       Inertial_TEST
