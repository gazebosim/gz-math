#################################################
# Setup swig
if (SWIG_FOUND)
  if (POLICY CMP0078)
    cmake_policy(SET CMP0078 NEW)
  endif()
  if (POLICY CMP0086)
    cmake_policy(SET CMP0086 NEW)
  endif()

  include(${SWIG_USE_FILE})
  set(CMAKE_SWIG_FLAGS "")

  include_directories(${PROJECT_SOURCE_DIR}/include)
  include_directories(${PYTHON_INCLUDE_PATH})
endif()

#################################
# Create and install Python interfaces
# Example usage
# $ export PYTHONPATH=/ws/install/lib/python/:$PYTHONPATH
if (PYTHONLIBS_FOUND)
  set_source_files_properties(python.i PROPERTIES CPLUSPLUS ON)
  set_source_files_properties(python.i PROPERTIES SWIG_FLAGS "-includeall")
  set_source_files_properties(python.i PROPERTIES SWIG_MODULE_NAME "math")
  set(SWIG_PY_LIB pymath)
  set(SWIG_PY_LIB_OUTPUT math)

  set(CMAKE_SWIG_OUTDIR "${CMAKE_BINARY_DIR}/lib/python/swig")
  if(CMAKE_VERSION VERSION_GREATER 3.8.0)
    SWIG_ADD_LIBRARY(${SWIG_PY_LIB} LANGUAGE python SOURCES python.i)
  else()
    SWIG_ADD_MODULE(${SWIG_PY_LIB} python python.i)
  endif()

  SWIG_LINK_LIBRARIES(${SWIG_PY_LIB}
    ${PYTHON_LIBRARIES}
    ignition-math${PROJECT_VERSION_MAJOR}
  )

  if(NOT CMAKE_VERSION VERSION_GREATER_EQUAL 3.13.0)
    set(SWIG_PY_LIB "_${SWIG_PY_LIB}")
    set(SWIG_PY_LIB_OUTPUT "_${SWIG_PY_LIB_OUTPUT}")
  endif()

  set_target_properties(${SWIG_PY_LIB}
    PROPERTIES
      OUTPUT_NAME ${SWIG_PY_LIB_OUTPUT}
  )

  # Suppress warnings on SWIG-generated files
  target_compile_options(${SWIG_PY_LIB} PRIVATE
    $<$<CXX_COMPILER_ID:GNU>:-Wno-pedantic -Wno-shadow -Wno-maybe-uninitialized -Wno-unused-parameter -Wno-cast-function-type -Wno-missing-field-initializers -Wno-class-memaccess>
    $<$<CXX_COMPILER_ID:Clang>:-Wno-shadow -Wno-maybe-uninitialized -Wno-unused-parameter -Wno-cast-function-type -Wno-missing-field-initializers -Wno-class-memaccess>
    $<$<CXX_COMPILER_ID:AppleClang>:-Wno-shadow -Wno-maybe-uninitialized -Wno-unused-parameter -Wno-cast-function-type -Wno-missing-field-initializers -Wno-class-memaccess>
  )

  if(USE_SYSTEM_PATHS_FOR_PYTHON_INSTALLATION)
    if(${CMAKE_VERSION} VERSION_LESS "3.12.0")
      execute_process(
        COMMAND "${PYTHON_EXECUTABLE}" -c "if True:
	  from distutils import sysconfig as sc
	  print(sc.get_python_lib(plat_specific=True))"
        OUTPUT_VARIABLE Python3_SITEARCH
        OUTPUT_STRIP_TRAILING_WHITESPACE)
    else()
      # Get install variable from Python3 module
      # Python3_SITEARCH is available from 3.12 on, workaround if needed:
      find_package(Python3 COMPONENTS Interpreter)
    endif()

    if(USE_DIST_PACKAGES_FOR_PYTHON)
      string(REPLACE "site-packages" "dist-packages" IGN_PYTHON_INSTALL_PATH ${Python3_SITEARCH})
    else()
      # custom cmake command is returning dist-packages
      string(REPLACE "dist-packages" "site-packages" IGN_PYTHON_INSTALL_PATH ${Python3_SITEARCH})
    endif()
  else()
    # If not a system installation, respect local paths
    set(IGN_PYTHON_INSTALL_PATH ${IGN_LIB_INSTALL_DIR}/python/swig)
  endif()

  set(IGN_PYTHON_INSTALL_PATH "${IGN_PYTHON_INSTALL_PATH}/ignition")
  install(TARGETS ${SWIG_PY_LIB} DESTINATION ${IGN_PYTHON_INSTALL_PATH})
  install(FILES ${CMAKE_BINARY_DIR}/lib/python/swig/math.py DESTINATION ${IGN_PYTHON_INSTALL_PATH})

  if (BUILD_TESTING)
    # Add the Python tests
    set(python_tests
<<<<<<< HEAD
      Cylinder_TEST
      OrientedBox_TEST
=======
      Frustum_TEST
>>>>>>> b148af59
      python_TEST
      SignalStats_TEST
      Sphere_TEST
      SphericalCoordinates_TEST
      Vector3Stats_TEST
    )

    foreach (test ${python_tests})
      add_test(NAME ${test}.py COMMAND
        "${PYTHON_EXECUTABLE}" "${CMAKE_SOURCE_DIR}/src/python/${test}.py")

      set(_env_vars)
      list(APPEND _env_vars "PYTHONPATH=${FAKE_INSTALL_PREFIX}/lib/python/swig")
      list(APPEND _env_vars "LD_LIBRARY_PATH=${FAKE_INSTALL_PREFIX}/lib:$ENV{LD_LIBRARY_PATH}")
      set_tests_properties(${test}.py PROPERTIES
        ENVIRONMENT "${_env_vars}")
    endforeach()
  endif()

endif()<|MERGE_RESOLUTION|>--- conflicted
+++ resolved
@@ -87,12 +87,6 @@
   if (BUILD_TESTING)
     # Add the Python tests
     set(python_tests
-<<<<<<< HEAD
-      Cylinder_TEST
-      OrientedBox_TEST
-=======
-      Frustum_TEST
->>>>>>> b148af59
       python_TEST
       SignalStats_TEST
       Sphere_TEST
