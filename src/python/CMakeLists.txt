--- conflicted
+++ resolved
@@ -109,11 +109,6 @@
       Pose3_TEST
       python_TEST
       Quaternion_TEST
-<<<<<<< HEAD
-      Rand_TEST
-=======
-      RollingMean_TEST
->>>>>>> fcddd1bb
       RotationSpline_TEST
       SemanticVersion_TEST
       SignalStats_TEST
