--- conflicted
+++ resolved
@@ -95,11 +95,6 @@
       GaussMarkovProcess_TEST
       Inertial_TEST
       MassMatrix3_TEST
-<<<<<<< HEAD
-      Material_TEST
-=======
-      Matrix4_TEST
->>>>>>> 90854018
       OrientedBox_TEST
       PID_TEST
       Plane_TEST
