--- conflicted
+++ resolved
@@ -103,11 +103,6 @@
       SignalStats_TEST
       Sphere_TEST
       SphericalCoordinates_TEST
-<<<<<<< HEAD
-      Triangle3_TEST
-=======
-      Temperature_TEST
->>>>>>> 90854018
       Vector3Stats_TEST
     )
 
