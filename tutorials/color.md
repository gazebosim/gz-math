--- conflicted
+++ resolved
@@ -7,11 +7,7 @@
 Go to `gz-math/examples` and use `cmake` to compile the code:
 
 ```{.sh}
-<<<<<<< HEAD
 git clone https://github.com/gazebosim/gz-math/ -b main
-=======
-git clone https://github.com/gazebosim/gz-math/ -b gz-math7
->>>>>>> a2f014e2
 cd gz-math/examples
 mkdir build
 cd build
